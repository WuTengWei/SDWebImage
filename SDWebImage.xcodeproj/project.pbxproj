--- conflicted
+++ resolved
@@ -388,7 +388,6 @@
 		327054DD206CD8B3006EA328 /* SDWebImageAPNGCoder.m in Sources */ = {isa = PBXBuildFile; fileRef = 327054D3206CD8B3006EA328 /* SDWebImageAPNGCoder.m */; };
 		327054DE206CD8B3006EA328 /* SDWebImageAPNGCoder.m in Sources */ = {isa = PBXBuildFile; fileRef = 327054D3206CD8B3006EA328 /* SDWebImageAPNGCoder.m */; };
 		327054DF206CD8B3006EA328 /* SDWebImageAPNGCoder.m in Sources */ = {isa = PBXBuildFile; fileRef = 327054D3206CD8B3006EA328 /* SDWebImageAPNGCoder.m */; };
-<<<<<<< HEAD
 		328BB69C2081FED200760D6C /* SDWebImageCacheKeyFilter.h in Headers */ = {isa = PBXBuildFile; fileRef = 328BB69A2081FED200760D6C /* SDWebImageCacheKeyFilter.h */; settings = {ATTRIBUTES = (Public, ); }; };
 		328BB69D2081FED200760D6C /* SDWebImageCacheKeyFilter.h in Headers */ = {isa = PBXBuildFile; fileRef = 328BB69A2081FED200760D6C /* SDWebImageCacheKeyFilter.h */; settings = {ATTRIBUTES = (Public, ); }; };
 		328BB69E2081FED200760D6C /* SDWebImageCacheKeyFilter.h in Headers */ = {isa = PBXBuildFile; fileRef = 328BB69A2081FED200760D6C /* SDWebImageCacheKeyFilter.h */; settings = {ATTRIBUTES = (Public, ); }; };
@@ -413,7 +412,6 @@
 		328BB6B32081FEE500760D6C /* SDWebImageCacheSerializer.m in Sources */ = {isa = PBXBuildFile; fileRef = 328BB6A92081FEE500760D6C /* SDWebImageCacheSerializer.m */; };
 		328BB6B42081FEE500760D6C /* SDWebImageCacheSerializer.m in Sources */ = {isa = PBXBuildFile; fileRef = 328BB6A92081FEE500760D6C /* SDWebImageCacheSerializer.m */; };
 		328BB6B52081FEE500760D6C /* SDWebImageCacheSerializer.m in Sources */ = {isa = PBXBuildFile; fileRef = 328BB6A92081FEE500760D6C /* SDWebImageCacheSerializer.m */; };
-=======
 		328BB6C12082581100760D6C /* SDDiskCache.h in Headers */ = {isa = PBXBuildFile; fileRef = 328BB6BD2082581100760D6C /* SDDiskCache.h */; settings = {ATTRIBUTES = (Public, ); }; };
 		328BB6C22082581100760D6C /* SDDiskCache.h in Headers */ = {isa = PBXBuildFile; fileRef = 328BB6BD2082581100760D6C /* SDDiskCache.h */; settings = {ATTRIBUTES = (Public, ); }; };
 		328BB6C32082581100760D6C /* SDDiskCache.h in Headers */ = {isa = PBXBuildFile; fileRef = 328BB6BD2082581100760D6C /* SDDiskCache.h */; settings = {ATTRIBUTES = (Public, ); }; };
@@ -438,7 +436,6 @@
 		328BB6D62082581100760D6C /* SDMemoryCache.m in Sources */ = {isa = PBXBuildFile; fileRef = 328BB6C02082581100760D6C /* SDMemoryCache.m */; };
 		328BB6D72082581100760D6C /* SDMemoryCache.m in Sources */ = {isa = PBXBuildFile; fileRef = 328BB6C02082581100760D6C /* SDMemoryCache.m */; };
 		328BB6D82082581100760D6C /* SDMemoryCache.m in Sources */ = {isa = PBXBuildFile; fileRef = 328BB6C02082581100760D6C /* SDMemoryCache.m */; };
->>>>>>> 56fea371
 		3290FA041FA478AF0047D20C /* SDWebImageFrame.h in Headers */ = {isa = PBXBuildFile; fileRef = 3290FA021FA478AF0047D20C /* SDWebImageFrame.h */; settings = {ATTRIBUTES = (Public, ); }; };
 		3290FA051FA478AF0047D20C /* SDWebImageFrame.h in Headers */ = {isa = PBXBuildFile; fileRef = 3290FA021FA478AF0047D20C /* SDWebImageFrame.h */; settings = {ATTRIBUTES = (Public, ); }; };
 		3290FA061FA478AF0047D20C /* SDWebImageFrame.h in Headers */ = {isa = PBXBuildFile; fileRef = 3290FA021FA478AF0047D20C /* SDWebImageFrame.h */; settings = {ATTRIBUTES = (Public, ); }; };
@@ -1543,17 +1540,14 @@
 		325312C7200F09910046BF1E /* SDWebImageTransition.m */ = {isa = PBXFileReference; lastKnownFileType = sourcecode.c.objc; path = SDWebImageTransition.m; sourceTree = "<group>"; };
 		327054D2206CD8B3006EA328 /* SDWebImageAPNGCoder.h */ = {isa = PBXFileReference; fileEncoding = 4; lastKnownFileType = sourcecode.c.h; path = SDWebImageAPNGCoder.h; sourceTree = "<group>"; };
 		327054D3206CD8B3006EA328 /* SDWebImageAPNGCoder.m */ = {isa = PBXFileReference; fileEncoding = 4; lastKnownFileType = sourcecode.c.objc; path = SDWebImageAPNGCoder.m; sourceTree = "<group>"; };
-<<<<<<< HEAD
 		328BB69A2081FED200760D6C /* SDWebImageCacheKeyFilter.h */ = {isa = PBXFileReference; lastKnownFileType = sourcecode.c.h; path = SDWebImageCacheKeyFilter.h; sourceTree = "<group>"; };
 		328BB69B2081FED200760D6C /* SDWebImageCacheKeyFilter.m */ = {isa = PBXFileReference; lastKnownFileType = sourcecode.c.objc; path = SDWebImageCacheKeyFilter.m; sourceTree = "<group>"; };
 		328BB6A82081FEE500760D6C /* SDWebImageCacheSerializer.h */ = {isa = PBXFileReference; lastKnownFileType = sourcecode.c.h; path = SDWebImageCacheSerializer.h; sourceTree = "<group>"; };
 		328BB6A92081FEE500760D6C /* SDWebImageCacheSerializer.m */ = {isa = PBXFileReference; lastKnownFileType = sourcecode.c.objc; path = SDWebImageCacheSerializer.m; sourceTree = "<group>"; };
-=======
 		328BB6BD2082581100760D6C /* SDDiskCache.h */ = {isa = PBXFileReference; fileEncoding = 4; lastKnownFileType = sourcecode.c.h; path = SDDiskCache.h; sourceTree = "<group>"; };
 		328BB6BE2082581100760D6C /* SDDiskCache.m */ = {isa = PBXFileReference; fileEncoding = 4; lastKnownFileType = sourcecode.c.objc; path = SDDiskCache.m; sourceTree = "<group>"; };
 		328BB6BF2082581100760D6C /* SDMemoryCache.h */ = {isa = PBXFileReference; fileEncoding = 4; lastKnownFileType = sourcecode.c.h; path = SDMemoryCache.h; sourceTree = "<group>"; };
 		328BB6C02082581100760D6C /* SDMemoryCache.m */ = {isa = PBXFileReference; fileEncoding = 4; lastKnownFileType = sourcecode.c.objc; path = SDMemoryCache.m; sourceTree = "<group>"; };
->>>>>>> 56fea371
 		3290FA021FA478AF0047D20C /* SDWebImageFrame.h */ = {isa = PBXFileReference; lastKnownFileType = sourcecode.c.h; path = SDWebImageFrame.h; sourceTree = "<group>"; };
 		3290FA031FA478AF0047D20C /* SDWebImageFrame.m */ = {isa = PBXFileReference; lastKnownFileType = sourcecode.c.objc; path = SDWebImageFrame.m; sourceTree = "<group>"; };
 		329A18571FFF5DFD008C9A2F /* UIImage+WebCache.h */ = {isa = PBXFileReference; fileEncoding = 4; lastKnownFileType = sourcecode.c.h; name = "UIImage+WebCache.h"; path = "SDWebImage/UIImage+WebCache.h"; sourceTree = "<group>"; };
