--- conflicted
+++ resolved
@@ -13,13 +13,8 @@
 #import "SDAnimatedImage.h"
 #import "SDWebImageError.h"
 
-<<<<<<< HEAD
-static id<SDWebImageCache> _defaultImageCache;
+static id<SDImageCache> _defaultImageCache;
 static id<SDWebImageLoader> _defaultImageLoader;
-=======
-static id<SDImageCache> _defaultImageCache;
-static SDWebImageDownloader *_defaultImageDownloader;
->>>>>>> a6bdba72
 
 @interface SDWebImageCombinedOperation ()
 
@@ -84,11 +79,7 @@
     return [self initWithCache:cache loader:loader];
 }
 
-<<<<<<< HEAD
-- (nonnull instancetype)initWithCache:(nonnull id<SDWebImageCache>)cache loader:(nonnull id<SDWebImageLoader>)loader {
-=======
-- (nonnull instancetype)initWithCache:(nonnull id<SDImageCache>)cache downloader:(nonnull SDWebImageDownloader *)downloader {
->>>>>>> a6bdba72
+- (nonnull instancetype)initWithCache:(nonnull id<SDImageCache>)cache loader:(nonnull id<SDWebImageLoader>)loader {
     if ((self = [super init])) {
         _imageCache = cache;
         _imageLoader = loader;
