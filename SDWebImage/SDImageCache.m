/*
 * This file is part of the SDWebImage package.
 * (c) Olivier Poitrey <rs@dailymotion.com>
 *
 * For the full copyright and license information, please view the LICENSE
 * file that was distributed with this source code.
 */

#import "SDImageCache.h"
#import "SDMemoryCache.h"
#import "SDDiskCache.h"
#import "NSImage+Additions.h"
#import "UIImage+WebCache.h"
#import "SDWebImageCodersManager.h"
#import "SDWebImageTransformer.h"
#import "SDWebImageCoderHelper.h"
#import "SDAnimatedImage.h"

@interface SDImageCache ()

#pragma mark - Properties
@property (nonatomic, strong, nonnull) id<SDMemoryCache> memCache;
@property (nonatomic, strong, nonnull) id<SDDiskCache> diskCache;
@property (nonatomic, copy, readwrite, nonnull) SDImageCacheConfig *config;
@property (nonatomic, copy, readwrite, nonnull) NSString *diskCachePath;
@property (nonatomic, strong, nullable) dispatch_queue_t ioQueue;

@end


@implementation SDImageCache

#pragma mark - Singleton, init, dealloc

+ (nonnull instancetype)sharedImageCache {
    static dispatch_once_t once;
    static id instance;
    dispatch_once(&once, ^{
        instance = [self new];
    });
    return instance;
}

- (instancetype)init {
    return [self initWithNamespace:@"default"];
}

- (nonnull instancetype)initWithNamespace:(nonnull NSString *)ns {
    NSString *path = [self makeDiskCachePath:ns];
    return [self initWithNamespace:ns diskCacheDirectory:path];
}

- (nonnull instancetype)initWithNamespace:(nonnull NSString *)ns
                       diskCacheDirectory:(nonnull NSString *)directory {
    return [self initWithNamespace:ns diskCacheDirectory:directory config:SDImageCacheConfig.defaultCacheConfig];
}

- (nonnull instancetype)initWithNamespace:(nonnull NSString *)ns
                       diskCacheDirectory:(nonnull NSString *)directory
                                   config:(nullable SDImageCacheConfig *)config {
    if ((self = [super init])) {
        NSString *fullNamespace = [@"com.hackemist.SDWebImageCache." stringByAppendingString:ns];
        
        // Create IO serial queue
        _ioQueue = dispatch_queue_create("com.hackemist.SDWebImageCache", DISPATCH_QUEUE_SERIAL);
        
        if (!config) {
            config = SDImageCacheConfig.defaultCacheConfig;
        }
        _config = [config copy];
        
        // Init the memory cache
        NSAssert([config.memoryCacheClass conformsToProtocol:@protocol(SDMemoryCache)], @"Custom memory cache class must conform to `SDMemoryCache` protocol");
        _memCache = [[config.memoryCacheClass alloc] initWithConfig:_config];
        
        // Init the disk cache
        if (directory != nil) {
            _diskCachePath = [directory stringByAppendingPathComponent:fullNamespace];
        } else {
            NSString *path = [self makeDiskCachePath:ns];
            _diskCachePath = path;
        }
        
        NSAssert([config.diskCacheClass conformsToProtocol:@protocol(SDDiskCache)], @"Custom disk cache class must conform to `SDDiskCache` protocol");
        _diskCache = [[config.diskCacheClass alloc] initWithCachePath:_diskCachePath config:_config];

#if SD_UIKIT
        // Subscribe to app events
        [[NSNotificationCenter defaultCenter] addObserver:self
                                                 selector:@selector(applicationWillTerminate:)
                                                     name:UIApplicationWillTerminateNotification
                                                   object:nil];

        [[NSNotificationCenter defaultCenter] addObserver:self
                                                 selector:@selector(applicationDidEnterBackground:)
                                                     name:UIApplicationDidEnterBackgroundNotification
                                                   object:nil];
#endif
#if SD_MAC
        [[NSNotificationCenter defaultCenter] addObserver:self
                                                 selector:@selector(applicationWillTerminate:)
                                                     name:NSApplicationWillTerminateNotification
                                                   object:nil];
#endif
    }

    return self;
}

- (void)dealloc {
    [[NSNotificationCenter defaultCenter] removeObserver:self];
}

#pragma mark - Cache paths

- (nullable NSString *)cachePathForKey:(nullable NSString *)key {
    if (!key) {
        return nil;
    }
    return [self.diskCache cachePathForKey:key];
}

- (nullable NSString *)makeDiskCachePath:(nonnull NSString*)fullNamespace {
    NSArray<NSString *> *paths = NSSearchPathForDirectoriesInDomains(NSCachesDirectory, NSUserDomainMask, YES);
    return [paths[0] stringByAppendingPathComponent:fullNamespace];
}

#pragma mark - Store Ops

- (void)storeImage:(nullable UIImage *)image
            forKey:(nullable NSString *)key
        completion:(nullable SDWebImageNoParamsBlock)completionBlock {
    [self storeImage:image imageData:nil forKey:key toDisk:YES completion:completionBlock];
}

- (void)storeImage:(nullable UIImage *)image
            forKey:(nullable NSString *)key
            toDisk:(BOOL)toDisk
        completion:(nullable SDWebImageNoParamsBlock)completionBlock {
    [self storeImage:image imageData:nil forKey:key toDisk:toDisk completion:completionBlock];
}

- (void)storeImage:(nullable UIImage *)image
         imageData:(nullable NSData *)imageData
            forKey:(nullable NSString *)key
            toDisk:(BOOL)toDisk
        completion:(nullable SDWebImageNoParamsBlock)completionBlock {
    if (!image || !key) {
        if (completionBlock) {
            completionBlock();
        }
        return;
    }
    // if memory cache is enabled
    if (self.config.shouldCacheImagesInMemory) {
        NSUInteger cost = SDMemoryCacheCostForImage(image);
        [self.memCache setObject:image forKey:key cost:cost];
    }
    
    if (toDisk) {
        dispatch_async(self.ioQueue, ^{
            @autoreleasepool {
                NSData *data = imageData;
                if (!data && image) {
                    // If we do not have any data to detect image format, check whether it contains alpha channel to use PNG or JPEG format
                    SDImageFormat format;
                    if ([SDWebImageCoderHelper CGImageContainsAlpha:image.CGImage]) {
                        format = SDImageFormatPNG;
                    } else {
                        format = SDImageFormatJPEG;
                    }
                    data = [[SDWebImageCodersManager sharedManager] encodedDataWithImage:image format:format options:nil];
                }
                [self _storeImageDataToDisk:data forKey:key];
            }
            
            if (completionBlock) {
                dispatch_async(dispatch_get_main_queue(), ^{
                    completionBlock();
                });
            }
        });
    } else {
        if (completionBlock) {
            completionBlock();
        }
    }
}

- (void)storeImageDataToDisk:(nullable NSData *)imageData
                      forKey:(nullable NSString *)key {
    if (!imageData || !key) {
        return;
    }
    
    dispatch_sync(self.ioQueue, ^{
        [self _storeImageDataToDisk:imageData forKey:key];
    });
}

// Make sure to call form io queue by caller
- (void)_storeImageDataToDisk:(nullable NSData *)imageData forKey:(nullable NSString *)key {
    if (!imageData || !key) {
        return;
    }
    
    [self.diskCache setData:imageData forKey:key];
}

#pragma mark - Query and Retrieve Ops

- (void)diskImageExistsWithKey:(nullable NSString *)key completion:(nullable SDWebImageCheckCacheCompletionBlock)completionBlock {
    dispatch_async(self.ioQueue, ^{
        BOOL exists = [self _diskImageDataExistsWithKey:key];
        if (completionBlock) {
            dispatch_async(dispatch_get_main_queue(), ^{
                completionBlock(exists);
            });
        }
    });
}

- (BOOL)diskImageDataExistsWithKey:(nullable NSString *)key {
    if (!key) {
        return NO;
    }
    
    __block BOOL exists = NO;
    dispatch_sync(self.ioQueue, ^{
        exists = [self _diskImageDataExistsWithKey:key];
    });
    
    return exists;
}

// Make sure to call form io queue by caller
- (BOOL)_diskImageDataExistsWithKey:(nullable NSString *)key {
    if (!key) {
        return NO;
    }
    
    return [self.diskCache containsDataForKey:key];
}

- (nullable UIImage *)imageFromMemoryCacheForKey:(nullable NSString *)key {
    return [self.memCache objectForKey:key];
}

- (nullable UIImage *)imageFromDiskCacheForKey:(nullable NSString *)key {
    UIImage *diskImage = [self diskImageForKey:key];
    if (diskImage && self.config.shouldCacheImagesInMemory) {
        NSUInteger cost = SDMemoryCacheCostForImage(diskImage);
        [self.memCache setObject:diskImage forKey:key cost:cost];
    }

    return diskImage;
}

- (nullable UIImage *)imageFromCacheForKey:(nullable NSString *)key {
    // First check the in-memory cache...
    UIImage *image = [self imageFromMemoryCacheForKey:key];
    if (image) {
        return image;
    }
    
    // Second check the disk cache...
    image = [self imageFromDiskCacheForKey:key];
    return image;
}

- (nullable NSData *)diskImageDataBySearchingAllPathsForKey:(nullable NSString *)key {
    if (!key) {
        return nil;
    }
    
    NSData *data = [self.diskCache dataForKey:key];
    if (data) {
        return data;
    }
    
    // Addtional cache path for custom pre-load cache
    if (self.additionalCachePathBlock) {
        NSString *filePath = self.additionalCachePathBlock(key);
        if (filePath) {
            data = [NSData dataWithContentsOfFile:filePath options:self.config.diskCacheReadingOptions error:nil];
        }
    }

    return data;
}

- (nullable UIImage *)diskImageForKey:(nullable NSString *)key {
    NSData *data = [self diskImageDataBySearchingAllPathsForKey:key];
    return [self diskImageForKey:key data:data];
}

- (nullable UIImage *)diskImageForKey:(nullable NSString *)key data:(nullable NSData *)data {
<<<<<<< HEAD
    return [self diskImageForKey:key data:data options:0 context:nil];
}

- (nullable UIImage *)diskImageForKey:(nullable NSString *)key data:(nullable NSData *)data options:(SDImageCacheOptions)options context:(SDWebImageContext *)context {
    if (data) {
        UIImage *image;
        BOOL decodeFirstFrame = options & SDImageCacheDecodeFirstFrameOnly;
        NSNumber *scaleValue = [context valueForKey:SDWebImageContextImageScaleFactor];
        CGFloat scale = scaleValue.doubleValue >= 1 ? scaleValue.doubleValue : SDImageScaleFactorForKey(key);
        if (!decodeFirstFrame) {
            // check whether we should use `SDAnimatedImage`
            if ([context valueForKey:SDWebImageContextAnimatedImageClass]) {
                Class animatedImageClass = [context valueForKey:SDWebImageContextAnimatedImageClass];
                if ([animatedImageClass isSubclassOfClass:[UIImage class]] && [animatedImageClass conformsToProtocol:@protocol(SDAnimatedImage)]) {
                    image = [[animatedImageClass alloc] initWithData:data scale:scale];
                    if (options & SDImageCachePreloadAllFrames && [image respondsToSelector:@selector(preloadAllFrames)]) {
                        [((id<SDAnimatedImage>)image) preloadAllFrames];
                    }
                }
            }
        }
        if (!image) {
            image = [[SDWebImageCodersManager sharedManager] decodedImageWithData:data options:@{SDWebImageCoderDecodeFirstFrameOnly : @(decodeFirstFrame), SDWebImageCoderDecodeScaleFactor : @(scale)}];
        }
        BOOL shouldDecode = (options & SDImageCacheAvoidDecodeImage) == 0;
        if ([image conformsToProtocol:@protocol(SDAnimatedImage)]) {
            // `SDAnimatedImage` do not decode
            shouldDecode = NO;
        } else if (image.sd_isAnimated) {
            // animated image do not decode
            shouldDecode = NO;
        }
        if (shouldDecode) {
            image = [SDWebImageCoderHelper decodedImageWithImage:image];
=======
    return [self diskImageForKey:key data:data options:0];
}

- (nullable UIImage *)diskImageForKey:(nullable NSString *)key data:(nullable NSData *)data options:(SDImageCacheOptions)options {
    if (data) {
        UIImage *image = [[SDWebImageCodersManager sharedInstance] decodedImageWithData:data];
        image = [self scaledImageForKey:key image:image];
        if (self.config.shouldDecompressImages) {
            BOOL shouldScaleDown = options & SDImageCacheScaleDownLargeImages;
            image = [[SDWebImageCodersManager sharedInstance] decompressedImageWithImage:image data:&data options:@{SDWebImageCoderScaleDownLargeImagesKey: @(shouldScaleDown)}];
>>>>>>> 96ec9719
        }
        return image;
    } else {
        return nil;
    }
}

- (nullable NSOperation *)queryCacheOperationForKey:(NSString *)key done:(SDCacheQueryCompletedBlock)doneBlock {
    return [self queryCacheOperationForKey:key options:0 done:doneBlock];
}

- (nullable NSOperation *)queryCacheOperationForKey:(NSString *)key options:(SDImageCacheOptions)options done:(SDCacheQueryCompletedBlock)doneBlock {
    return [self queryCacheOperationForKey:key options:options context:nil done:doneBlock];
}

- (nullable NSOperation *)queryCacheOperationForKey:(nullable NSString *)key options:(SDImageCacheOptions)options context:(nullable SDWebImageContext *)context done:(nullable SDCacheQueryCompletedBlock)doneBlock {
    if (!key) {
        if (doneBlock) {
            doneBlock(nil, nil, SDImageCacheTypeNone);
        }
        return nil;
    }
    
    // First check the in-memory cache...
    UIImage *image = [self imageFromMemoryCacheForKey:key];
    BOOL shouldQueryMemoryOnly = (image && !(options & SDImageCacheQueryDataWhenInMemory));
    if (shouldQueryMemoryOnly) {
        if (doneBlock) {
            doneBlock(image, nil, SDImageCacheTypeMemory);
        }
        return nil;
    }
    
    NSOperation *operation = [NSOperation new];
    void(^queryDiskBlock)(void) =  ^{
        if (operation.isCancelled) {
            // do not call the completion if cancelled
            return;
        }
        
        @autoreleasepool {
            NSData *diskData = [self diskImageDataBySearchingAllPathsForKey:key];
            UIImage *diskImage;
            SDImageCacheType cacheType = SDImageCacheTypeDisk;
            if (image) {
                // the image is from in-memory cache
                diskImage = image;
                cacheType = SDImageCacheTypeMemory;
            } else if (diskData) {
                NSString *cacheKey = key;
                if ([context valueForKey:SDWebImageContextCustomTransformer]) {
                    // grab the transformed disk image if transformer provided
                    id<SDWebImageTransformer> transformer = [context valueForKey:SDWebImageContextCustomTransformer];
                    NSString *transformerKey = [transformer transformerKey];
                    cacheKey = SDTransformedKeyForKey(key, transformerKey);
                }
                // decode image data only if in-memory cache missed
<<<<<<< HEAD
                diskImage = [self diskImageForKey:cacheKey data:diskData options:options context:context];
=======
                diskImage = [self diskImageForKey:key data:diskData options:options];
>>>>>>> 96ec9719
                if (diskImage && self.config.shouldCacheImagesInMemory) {
                    NSUInteger cost = SDMemoryCacheCostForImage(diskImage);
                    [self.memCache setObject:diskImage forKey:cacheKey cost:cost];
                }
            }
            
            if (doneBlock) {
                if (options & SDImageCacheQueryDiskSync) {
                    doneBlock(diskImage, diskData, cacheType);
                } else {
                    dispatch_async(dispatch_get_main_queue(), ^{
                        doneBlock(diskImage, diskData, cacheType);
                    });
                }
            }
        }
    };
    
    if (options & SDImageCacheQueryDiskSync) {
        queryDiskBlock();
    } else {
        dispatch_async(self.ioQueue, queryDiskBlock);
    }
    
    return operation;
}

#pragma mark - Remove Ops

- (void)removeImageForKey:(nullable NSString *)key withCompletion:(nullable SDWebImageNoParamsBlock)completion {
    [self removeImageForKey:key fromDisk:YES withCompletion:completion];
}

- (void)removeImageForKey:(nullable NSString *)key fromDisk:(BOOL)fromDisk withCompletion:(nullable SDWebImageNoParamsBlock)completion {
    if (key == nil) {
        return;
    }

    if (self.config.shouldCacheImagesInMemory) {
        [self.memCache removeObjectForKey:key];
    }

    if (fromDisk) {
        dispatch_async(self.ioQueue, ^{
            [self.diskCache removeDataForKey:key];
            
            if (completion) {
                dispatch_async(dispatch_get_main_queue(), ^{
                    completion();
                });
            }
        });
    } else if (completion) {
        completion();
    }
}

#pragma mark - Cache clean Ops

- (void)clearMemory {
    [self.memCache removeAllObjects];
}

- (void)clearDiskOnCompletion:(nullable SDWebImageNoParamsBlock)completion {
    dispatch_async(self.ioQueue, ^{
        [self.diskCache removeAllData];
        if (completion) {
            dispatch_async(dispatch_get_main_queue(), ^{
                completion();
            });
        }
    });
}

- (void)deleteOldFilesWithCompletionBlock:(nullable SDWebImageNoParamsBlock)completionBlock {
    dispatch_async(self.ioQueue, ^{
        [self.diskCache removeExpiredData];
        if (completionBlock) {
            dispatch_async(dispatch_get_main_queue(), ^{
                completionBlock();
            });
        }
    });
}

#pragma mark - UIApplicationWillTerminateNotification

#if SD_UIKIT || SD_MAC
- (void)applicationWillTerminate:(NSNotification *)notification {
    [self deleteOldFilesWithCompletionBlock:nil];
}
#endif

#pragma mark - UIApplicationDidEnterBackgroundNotification

#if SD_UIKIT
- (void)applicationDidEnterBackground:(NSNotification *)notification {
    if (!self.config.shouldRemoveExpiredDataWhenEnterBackground) {
        return;
    }
    Class UIApplicationClass = NSClassFromString(@"UIApplication");
    if(!UIApplicationClass || ![UIApplicationClass respondsToSelector:@selector(sharedApplication)]) {
        return;
    }
    UIApplication *application = [UIApplication performSelector:@selector(sharedApplication)];
    __block UIBackgroundTaskIdentifier bgTask = [application beginBackgroundTaskWithExpirationHandler:^{
        // Clean up any unfinished task business by marking where you
        // stopped or ending the task outright.
        [application endBackgroundTask:bgTask];
        bgTask = UIBackgroundTaskInvalid;
    }];

    // Start the long-running task and return immediately.
    [self deleteOldFilesWithCompletionBlock:^{
        [application endBackgroundTask:bgTask];
        bgTask = UIBackgroundTaskInvalid;
    }];
}
#endif

#pragma mark - Cache Info

- (NSUInteger)getSize {
    __block NSUInteger size = 0;
    dispatch_sync(self.ioQueue, ^{
        size = [self.diskCache totalSize];
    });
    return size;
}

- (NSUInteger)getDiskCount {
    __block NSUInteger count = 0;
    dispatch_sync(self.ioQueue, ^{
        count = [self.diskCache totalCount];
    });
    return count;
}

- (void)calculateSizeWithCompletionBlock:(nullable SDWebImageCalculateSizeBlock)completionBlock {
    dispatch_async(self.ioQueue, ^{
        NSUInteger fileCount = [self.diskCache totalCount];
        NSUInteger totalSize = [self.diskCache totalSize];
        if (completionBlock) {
            dispatch_async(dispatch_get_main_queue(), ^{
                completionBlock(fileCount, totalSize);
            });
        }
    });
}

@end
<|MERGE_RESOLUTION|>--- conflicted
+++ resolved
@@ -295,7 +295,6 @@
 }
 
 - (nullable UIImage *)diskImageForKey:(nullable NSString *)key data:(nullable NSData *)data {
-<<<<<<< HEAD
     return [self diskImageForKey:key data:data options:0 context:nil];
 }
 
@@ -329,19 +328,12 @@
             shouldDecode = NO;
         }
         if (shouldDecode) {
-            image = [SDWebImageCoderHelper decodedImageWithImage:image];
-=======
-    return [self diskImageForKey:key data:data options:0];
-}
-
-- (nullable UIImage *)diskImageForKey:(nullable NSString *)key data:(nullable NSData *)data options:(SDImageCacheOptions)options {
-    if (data) {
-        UIImage *image = [[SDWebImageCodersManager sharedInstance] decodedImageWithData:data];
-        image = [self scaledImageForKey:key image:image];
-        if (self.config.shouldDecompressImages) {
             BOOL shouldScaleDown = options & SDImageCacheScaleDownLargeImages;
-            image = [[SDWebImageCodersManager sharedInstance] decompressedImageWithImage:image data:&data options:@{SDWebImageCoderScaleDownLargeImagesKey: @(shouldScaleDown)}];
->>>>>>> 96ec9719
+            if (shouldScaleDown) {
+                image = [SDWebImageCoderHelper decodedAndScaledDownImageWithImage:image limitBytes:0];
+            } else {
+                image = [SDWebImageCoderHelper decodedImageWithImage:image];
+            }
         }
         return image;
     } else {
@@ -399,11 +391,7 @@
                     cacheKey = SDTransformedKeyForKey(key, transformerKey);
                 }
                 // decode image data only if in-memory cache missed
-<<<<<<< HEAD
                 diskImage = [self diskImageForKey:cacheKey data:diskData options:options context:context];
-=======
-                diskImage = [self diskImageForKey:key data:diskData options:options];
->>>>>>> 96ec9719
                 if (diskImage && self.config.shouldCacheImagesInMemory) {
                     NSUInteger cost = SDMemoryCacheCostForImage(diskImage);
                     [self.memCache setObject:diskImage forKey:cacheKey cost:cost];
