/*
 * This file is part of the SDWebImage package.
 * (c) Olivier Poitrey <rs@dailymotion.com>
 * (c) Jamie Pinkham
 *
 * For the full copyright and license information, please view the LICENSE
 * file that was distributed with this source code.
 */

#import <TargetConditionals.h>

#ifdef __OBJC_GC__
    #error SDWebImage does not support Objective-C Garbage Collection
#endif

// Apple's defines from TargetConditionals.h are a bit weird.
// Seems like TARGET_OS_MAC is always defined (on all platforms).
// To determine if we are running on OSX, we can only relly on TARGET_OS_IPHONE=0 and all the other platforms
#if !TARGET_OS_IPHONE && !TARGET_OS_IOS && !TARGET_OS_TV && !TARGET_OS_WATCH
    #define SD_MAC 1
#else
    #define SD_MAC 0
#endif

// iOS and tvOS are very similar, UIKit exists on both platforms
// Note: watchOS also has UIKit, but it's very limited
#if TARGET_OS_IOS || TARGET_OS_TV
    #define SD_UIKIT 1
#else
    #define SD_UIKIT 0
#endif

#if TARGET_OS_IOS
    #define SD_IOS 1
#else
    #define SD_IOS 0
#endif

#if TARGET_OS_TV
    #define SD_TV 1
#else
    #define SD_TV 0
#endif

#if TARGET_OS_WATCH
    #define SD_WATCH 1
#else
    #define SD_WATCH 0
#endif


#if SD_MAC
    #import <AppKit/AppKit.h>
    #ifndef UIImage
        #define UIImage NSImage
    #endif
    #ifndef UIImageView
        #define UIImageView NSImageView
    #endif
    #ifndef UIView
        #define UIView NSView
    #endif
#else
    #if __IPHONE_OS_VERSION_MIN_REQUIRED != 20000 && __IPHONE_OS_VERSION_MIN_REQUIRED < __IPHONE_5_0
        #error SDWebImage doesn't support Deployment Target version < 5.0
    #endif

    #if SD_UIKIT
        #import <UIKit/UIKit.h>
    #endif
    #if SD_WATCH
        #import <WatchKit/WatchKit.h>
    #endif
#endif

#ifndef NS_ENUM
#define NS_ENUM(_type, _name) enum _name : _type _name; enum _name : _type
#endif

#ifndef NS_OPTIONS
#define NS_OPTIONS(_type, _name) enum _name : _type _name; enum _name : _type
#endif

#if OS_OBJECT_USE_OBJC
    #undef SDDispatchQueueRelease
    #undef SDDispatchQueueSetterSementics
    #define SDDispatchQueueRelease(q)
    #define SDDispatchQueueSetterSementics strong
#else
    #undef SDDispatchQueueRelease
    #undef SDDispatchQueueSetterSementics
    #define SDDispatchQueueRelease(q) (dispatch_release(q))
    #define SDDispatchQueueSetterSementics assign
#endif

extern UIImage *SDScaledImageForKey(NSString *key, UIImage *image);

typedef void(^SDWebImageNoParamsBlock)();

extern NSString *const SDWebImageErrorDomain;

<<<<<<< HEAD
=======
#ifndef dispatch_main_sync_safe
#define dispatch_main_sync_safe(block)\
    if ([NSThread isMainThread]) {\
        block();\
    } else {\
        dispatch_sync(dispatch_get_main_queue(), block);\
    }
#endif

#ifndef dispatch_main_async_safe
>>>>>>> 8826031a
#define dispatch_main_async_safe(block)\
    if (strcmp(dispatch_queue_get_label(DISPATCH_CURRENT_QUEUE_LABEL), dispatch_queue_get_label(dispatch_get_main_queue())) == 0) {\
        block();\
    } else {\
        dispatch_async(dispatch_get_main_queue(), block);\
    }
<<<<<<< HEAD

static int64_t kAsyncTestTimeout = 5;
=======
#endif
>>>>>>> 8826031a
<|MERGE_RESOLUTION|>--- conflicted
+++ resolved
@@ -99,28 +99,13 @@
 
 extern NSString *const SDWebImageErrorDomain;
 
-<<<<<<< HEAD
-=======
-#ifndef dispatch_main_sync_safe
-#define dispatch_main_sync_safe(block)\
-    if ([NSThread isMainThread]) {\
-        block();\
-    } else {\
-        dispatch_sync(dispatch_get_main_queue(), block);\
-    }
-#endif
-
 #ifndef dispatch_main_async_safe
->>>>>>> 8826031a
 #define dispatch_main_async_safe(block)\
     if (strcmp(dispatch_queue_get_label(DISPATCH_CURRENT_QUEUE_LABEL), dispatch_queue_get_label(dispatch_get_main_queue())) == 0) {\
         block();\
     } else {\
         dispatch_async(dispatch_get_main_queue(), block);\
     }
-<<<<<<< HEAD
+#endif
 
-static int64_t kAsyncTestTimeout = 5;
-=======
-#endif
->>>>>>> 8826031a
+static int64_t kAsyncTestTimeout = 5;