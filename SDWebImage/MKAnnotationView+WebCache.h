/*
 * This file is part of the SDWebImage package.
 * (c) Olivier Poitrey <rs@dailymotion.com>
 *
 * For the full copyright and license information, please view the LICENSE
 * file that was distributed with this source code.
 */

#import "MapKit/MapKit.h"
#import "SDWebImageManager.h"

/**
 * Integrates SDWebImage async downloading and caching of remote images with MKAnnotationView.
 */
@interface MKAnnotationView (WebCache)

/**
 * Get the current image URL.
 *
 * Note that because of the limitations of categories this property can get out of sync
 * if you use setImage: directly.
 */
- (nullable NSURL *)sd_imageURL;

/**
 * Set the imageView `image` with an `url`.
 *
 * The download is asynchronous and cached.
 *
 * @param url The url for the image.
 */
- (void)sd_setImageWithURL:(nullable NSURL *)url;

/**
 * Set the imageView `image` with an `url` and a placeholder.
 *
 * The download is asynchronous and cached.
 *
 * @param url         The url for the image.
 * @param placeholder The image to be set initially, until the image request finishes.
 * @see sd_setImageWithURL:placeholderImage:options:
 */
- (void)sd_setImageWithURL:(nullable NSURL *)url
          placeholderImage:(nullable UIImage *)placeholder;

/**
 * Set the imageView `image` with an `url`, placeholder and custom options.
 *
 * The download is asynchronous and cached.
 *
 * @param url         The url for the image.
 * @param placeholder The image to be set initially, until the image request finishes.
 * @param options     The options to use when downloading the image. @see SDWebImageOptions for the possible values.
 */

- (void)sd_setImageWithURL:(nullable NSURL *)url
          placeholderImage:(nullable UIImage *)placeholder
                   options:(SDWebImageOptions)options;

/**
 * Set the imageView `image` with an `url`.
 *
 * The download is asynchronous and cached.
 *
 * @param url            The url for the image.
 * @param completedBlock A block called when operation has been completed. This block has no return value
 *                       and takes the requested UIImage as first parameter. In case of error the image parameter
 *                       is nil and the second parameter may contain an NSError. The third parameter is a Boolean
 *                       indicating if the image was retrieved from the local cache or from the network.
 *                       The fourth parameter is the original image url.
 */
<<<<<<< HEAD
- (void)sd_setImageWithURL:(NSURL *)url completed:(SDExternalCompletionBlock)completedBlock;
=======
- (void)sd_setImageWithURL:(nullable NSURL *)url
                 completed:(nullable SDWebImageCompletionBlock)completedBlock;
>>>>>>> 42abd089

/**
 * Set the imageView `image` with an `url`, placeholder.
 *
 * The download is asynchronous and cached.
 *
 * @param url            The url for the image.
 * @param placeholder    The image to be set initially, until the image request finishes.
 * @param completedBlock A block called when operation has been completed. This block has no return value
 *                       and takes the requested UIImage as first parameter. In case of error the image parameter
 *                       is nil and the second parameter may contain an NSError. The third parameter is a Boolean
 *                       indicating if the image was retrieved from the local cache or from the network.
 *                       The fourth parameter is the original image url.
 */
<<<<<<< HEAD
- (void)sd_setImageWithURL:(NSURL *)url placeholderImage:(UIImage *)placeholder completed:(SDExternalCompletionBlock)completedBlock;
=======
- (void)sd_setImageWithURL:(nullable NSURL *)url
          placeholderImage:(nullable UIImage *)placeholder
                 completed:(nullable SDWebImageCompletionBlock)completedBlock;
>>>>>>> 42abd089

/**
 * Set the imageView `image` with an `url`, placeholder and custom options.
 *
 * The download is asynchronous and cached.
 *
 * @param url            The url for the image.
 * @param placeholder    The image to be set initially, until the image request finishes.
 * @param options        The options to use when downloading the image. @see SDWebImageOptions for the possible values.
 * @param completedBlock A block called when operation has been completed. This block has no return value
 *                       and takes the requested UIImage as first parameter. In case of error the image parameter
 *                       is nil and the second parameter may contain an NSError. The third parameter is a Boolean
 *                       indicating if the image was retrieved from the local cache or from the network.
 *                       The fourth parameter is the original image url.
 */
<<<<<<< HEAD
- (void)sd_setImageWithURL:(NSURL *)url placeholderImage:(UIImage *)placeholder options:(SDWebImageOptions)options completed:(SDExternalCompletionBlock)completedBlock;
=======
- (void)sd_setImageWithURL:(nullable NSURL *)url
          placeholderImage:(nullable UIImage *)placeholder
                   options:(SDWebImageOptions)options
                 completed:(nullable SDWebImageCompletionBlock)completedBlock;
>>>>>>> 42abd089

/**
 * Cancel the current download
 */
- (void)sd_cancelCurrentImageLoad;

@end<|MERGE_RESOLUTION|>--- conflicted
+++ resolved
@@ -69,12 +69,8 @@
  *                       indicating if the image was retrieved from the local cache or from the network.
  *                       The fourth parameter is the original image url.
  */
-<<<<<<< HEAD
-- (void)sd_setImageWithURL:(NSURL *)url completed:(SDExternalCompletionBlock)completedBlock;
-=======
 - (void)sd_setImageWithURL:(nullable NSURL *)url
-                 completed:(nullable SDWebImageCompletionBlock)completedBlock;
->>>>>>> 42abd089
+                 completed:(nullable SDExternalCompletionBlock)completedBlock;
 
 /**
  * Set the imageView `image` with an `url`, placeholder.
@@ -89,13 +85,9 @@
  *                       indicating if the image was retrieved from the local cache or from the network.
  *                       The fourth parameter is the original image url.
  */
-<<<<<<< HEAD
-- (void)sd_setImageWithURL:(NSURL *)url placeholderImage:(UIImage *)placeholder completed:(SDExternalCompletionBlock)completedBlock;
-=======
 - (void)sd_setImageWithURL:(nullable NSURL *)url
           placeholderImage:(nullable UIImage *)placeholder
-                 completed:(nullable SDWebImageCompletionBlock)completedBlock;
->>>>>>> 42abd089
+                 completed:(nullable SDExternalCompletionBlock)completedBlock;
 
 /**
  * Set the imageView `image` with an `url`, placeholder and custom options.
@@ -111,14 +103,10 @@
  *                       indicating if the image was retrieved from the local cache or from the network.
  *                       The fourth parameter is the original image url.
  */
-<<<<<<< HEAD
-- (void)sd_setImageWithURL:(NSURL *)url placeholderImage:(UIImage *)placeholder options:(SDWebImageOptions)options completed:(SDExternalCompletionBlock)completedBlock;
-=======
 - (void)sd_setImageWithURL:(nullable NSURL *)url
           placeholderImage:(nullable UIImage *)placeholder
                    options:(SDWebImageOptions)options
-                 completed:(nullable SDWebImageCompletionBlock)completedBlock;
->>>>>>> 42abd089
+                 completed:(nullable SDExternalCompletionBlock)completedBlock;
 
 /**
  * Cancel the current download
