/*
 * This file is part of the SDWebImage package.
 * (c) Olivier Poitrey <rs@dailymotion.com>
 *
 * For the full copyright and license information, please view the LICENSE
 * file that was distributed with this source code.
 */

#import <Foundation/Foundation.h>
#import "SDWebImageCompat.h"
#import "SDWebImageDefine.h"
#import "SDImageCacheConfig.h"
#import "SDImageCacheDefine.h"

typedef NS_OPTIONS(NSUInteger, SDImageCacheOptions) {
    /**
     * By default, we do not query disk data when the image is cached in memory. This mask can force to query disk data at the same time.
     */
    SDImageCacheQueryDataWhenInMemory = 1 << 0,
    /**
     * By default, we query the memory cache synchronously, disk cache asynchronously. This mask can force to query disk cache synchronously.
     */
    SDImageCacheQueryDiskSync = 1 << 1,
    /**
     * By default, images are decoded respecting their original size. On iOS, this flag will scale down the
     * images to a size compatible with the constrained memory of devices.
     */
    SDImageCacheScaleDownLargeImages = 1 << 2,
    /**
     * We usually don't apply transform on animated images as most transformers could not manage animated images.
     * Use this flag to transform them anyway.
     */
    SDImageCacheTransformAnimatedImage = 1 << 3,
    /**
     * By default, we will decode the image in the background during cache query and download from the network. This can help to improve performance because when rendering image on the screen, it need to be firstly decoded. But this happen on the main queue by Core Animation.
     * However, this process may increase the memory usage as well. If you are experiencing a issue due to excessive memory consumption, This flag can prevent decode the image.
     */
    SDImageCacheAvoidDecodeImage = 1 << 4,
    /**
     * By default, we decode the animated image. This flag can force decode the first frame only and produece the static image.
     */
    SDImageCacheDecodeFirstFrameOnly = 1 << 5,
    /**
     * By default, for `SDAnimatedImage`, we decode the animated image frame during rendering to reduce memory usage. This flag actually trigger `preloadAllAnimatedImageFrames = YES` after image load from disk cache
     */
    SDImageCachePreloadAllFrames = 1 << 6
};

/**
 * SDImageCache maintains a memory cache and a disk cache. Disk cache write operations are performed
 * asynchronous so it doesn’t add unnecessary latency to the UI.
 */
@interface SDImageCache : NSObject

#pragma mark - Properties

/**
 *  Cache Config object - storing all kind of settings.
 *  The property is copy so change of currrent config will not accidentally affect other cache's config.
 */
@property (nonatomic, copy, nonnull, readonly) SDImageCacheConfig *config;

/**
 *  The disk cache's root path
 */
@property (nonatomic, copy, nonnull, readonly) NSString *diskCachePath;

/**
 *  The additional disk cache path to check if the query from disk cache not exist;
 *  The `key` param is the image cache key. The returned file path will be used to load the disk cache. If return nil, ignore it.
 *  Useful if you want to bundle pre-loaded images with your app
 */
@property (nonatomic, copy, nullable) SDImageCacheAdditionalCachePathBlock additionalCachePathBlock;

#pragma mark - Singleton and initialization

/**
 * Returns global shared cache instance
 */
@property (nonatomic, class, readonly, nonnull) SDImageCache *sharedImageCache;

/**
 * Init a new cache store with a specific namespace
 *
 * @param ns The namespace to use for this cache store
 */
- (nonnull instancetype)initWithNamespace:(nonnull NSString *)ns;

/**
 * Init a new cache store with a specific namespace and directory
 *
 * @param ns        The namespace to use for this cache store
 * @param directory Directory to cache disk images in
 */
- (nonnull instancetype)initWithNamespace:(nonnull NSString *)ns
                       diskCacheDirectory:(nonnull NSString *)directory;

/**
 * Init a new cache store with a specific namespace, directory and file manager
 *
 * @param ns          The namespace to use for this cache store
 * @param directory   Directory to cache disk images in
 * @param config      The cache config to be used to create the cache. You can provide custom memory cache or disk cache class in the cache config
 */
- (nonnull instancetype)initWithNamespace:(nonnull NSString *)ns
                       diskCacheDirectory:(nonnull NSString *)directory
                                   config:(nullable SDImageCacheConfig *)config NS_DESIGNATED_INITIALIZER;

#pragma mark - Cache paths

/**
 Get the cache path for a certain key
 
 @param key The unique image cache key
 @return The cache path. You can check `lastPathComponent` to grab the file name.
 */
- (nullable NSString *)cachePathForKey:(nullable NSString *)key;

#pragma mark - Store Ops

/**
 * Asynchronously store an image into memory and disk cache at the given key.
 *
 * @param image           The image to store
 * @param key             The unique image cache key, usually it's image absolute URL
 * @param completionBlock A block executed after the operation is finished
 */
- (void)storeImage:(nullable UIImage *)image
            forKey:(nullable NSString *)key
        completion:(nullable SDWebImageNoParamsBlock)completionBlock;

/**
 * Asynchronously store an image into memory and disk cache at the given key.
 *
 * @param image           The image to store
 * @param key             The unique image cache key, usually it's image absolute URL
 * @param toDisk          Store the image to disk cache if YES. If NO, the completion block is called synchronously
 * @param completionBlock A block executed after the operation is finished
 */
- (void)storeImage:(nullable UIImage *)image
            forKey:(nullable NSString *)key
            toDisk:(BOOL)toDisk
        completion:(nullable SDWebImageNoParamsBlock)completionBlock;

/**
 * Asynchronously store an image into memory and disk cache at the given key.
 *
 * @param image           The image to store
 * @param imageData       The image data as returned by the server, this representation will be used for disk storage
 *                        instead of converting the given image object into a storable/compressed image format in order
 *                        to save quality and CPU
 * @param key             The unique image cache key, usually it's image absolute URL
 * @param toDisk          Store the image to disk cache if YES. If NO, the completion block is called synchronously
 * @param completionBlock A block executed after the operation is finished
 */
- (void)storeImage:(nullable UIImage *)image
         imageData:(nullable NSData *)imageData
            forKey:(nullable NSString *)key
            toDisk:(BOOL)toDisk
        completion:(nullable SDWebImageNoParamsBlock)completionBlock;

/**
 * Synchronously store image into memory cache at the given key.
 *
<<<<<<< HEAD
 * @param image  The image to store
 * @param key    The unique image cache key, usually it's image absolute URL
 */
- (void)storeImageToMemory:(nullable UIImage*)image
                    forKey:(nullable NSString *)key;

/**
 * Synchronously store image NSData into disk cache at the given key.
=======
>>>>>>> 22e532c9
 *
 * @param imageData  The image data to store
 * @param key        The unique image cache key, usually it's image absolute URL
 */
- (void)storeImageDataToDisk:(nullable NSData *)imageData
                      forKey:(nullable NSString *)key;


#pragma mark - Contains and Check Ops

/**
 *  Asynchronously check if image exists in disk cache already (does not load the image)
 *
 *  @param key             the key describing the url
 *  @param completionBlock the block to be executed when the check is done.
 *  @note the completion block will be always executed on the main queue
 */
- (void)diskImageExistsWithKey:(nullable NSString *)key completion:(nullable SDImageCacheCheckCompletionBlock)completionBlock;

/**
 *  Synchronously check if image data exists in disk cache already (does not load the image)
 *
 *  @param key             the key describing the url
 */
- (BOOL)diskImageDataExistsWithKey:(nullable NSString *)key;

#pragma mark - Query and Retrieve Ops

/**
 * Asynchronously queries the cache with operation and call the completion when done.
 *
 * @param key       The unique key used to store the wanted image
 * @param doneBlock The completion block. Will not get called if the operation is cancelled
 *
 * @return a NSOperation instance containing the cache op
 */
- (nullable NSOperation *)queryCacheOperationForKey:(nullable NSString *)key done:(nullable SDImageCacheQueryCompletionBlock)doneBlock;

/**
 * Asynchronously queries the cache with operation and call the completion when done.
 *
 * @param key       The unique key used to store the wanted image
 * @param options   A mask to specify options to use for this cache query
 * @param doneBlock The completion block. Will not get called if the operation is cancelled
 *
 * @return a NSOperation instance containing the cache op
 */
- (nullable NSOperation *)queryCacheOperationForKey:(nullable NSString *)key options:(SDImageCacheOptions)options done:(nullable SDImageCacheQueryCompletionBlock)doneBlock;

/**
 * Asynchronously queries the cache with operation and call the completion when done.
 *
 * @param key       The unique key used to store the wanted image
 * @param options   A mask to specify options to use for this cache query
 * @param context   A context contains different options to perform specify changes or processes, see `SDWebImageContextOption`. This hold the extra objects which `options` enum can not hold.
 * @param doneBlock The completion block. Will not get called if the operation is cancelled
 *
 * @return a NSOperation instance containing the cache op
 */
- (nullable NSOperation *)queryCacheOperationForKey:(nullable NSString *)key options:(SDImageCacheOptions)options context:(nullable SDWebImageContext *)context done:(nullable SDImageCacheQueryCompletionBlock)doneBlock;

/**
 * Synchronously query the memory cache.
 *
 * @param key The unique key used to store the image
 */
- (nullable UIImage *)imageFromMemoryCacheForKey:(nullable NSString *)key;

/**
 * Synchronously query the disk cache.
 *
 * @param key The unique key used to store the image
 */
- (nullable UIImage *)imageFromDiskCacheForKey:(nullable NSString *)key;

/**
 * Synchronously query the cache (memory and or disk) after checking the memory cache.
 *
 * @param key The unique key used to store the image
 */
- (nullable UIImage *)imageFromCacheForKey:(nullable NSString *)key;

#pragma mark - Remove Ops

/**
 * Asynchronously remove the image from memory and disk cache
 *
 * @param key             The unique image cache key
 * @param completion      A block that should be executed after the image has been removed (optional)
 */
- (void)removeImageForKey:(nullable NSString *)key withCompletion:(nullable SDWebImageNoParamsBlock)completion;

/**
 * Asynchronously remove the image from memory and optionally disk cache
 *
 * @param key             The unique image cache key
 * @param fromDisk        Also remove cache entry from disk if YES. If NO, the completion block is called synchronously
 * @param completion      A block that should be executed after the image has been removed (optional)
 */
- (void)removeImageForKey:(nullable NSString *)key fromDisk:(BOOL)fromDisk withCompletion:(nullable SDWebImageNoParamsBlock)completion;

/**
 Synchronously remove the image from memory cache.
 
 @param key The unique image cache key
 */
- (void)removeImageFromMemoryForKey:(nullable NSString *)key;

/**
 Synchronously remove the image from disk cache.
 
 @param key The unique image cache key
 */
- (void)removeImageFromDiskForKey:(nullable NSString *)key;

#pragma mark - Cache clean Ops

/**
 * Synchronously Clear all memory cached images
 */
- (void)clearMemory;

/**
 * Asynchronously clear all disk cached images. Non-blocking method - returns immediately.
 * @param completion    A block that should be executed after cache expiration completes (optional)
 */
- (void)clearDiskOnCompletion:(nullable SDWebImageNoParamsBlock)completion;

/**
 * Asynchronously remove all expired cached image from disk. Non-blocking method - returns immediately.
 * @param completionBlock A block that should be executed after cache expiration completes (optional)
 */
- (void)deleteOldFilesWithCompletionBlock:(nullable SDWebImageNoParamsBlock)completionBlock;

#pragma mark - Cache Info

/**
 * Get the size used by the disk cache
 */
- (NSUInteger)getSize;

/**
 * Get the number of images in the disk cache
 */
- (NSUInteger)getDiskCount;

/**
 * Asynchronously calculate the disk cache's size.
 */
- (void)calculateSizeWithCompletionBlock:(nullable SDImageCacheCalculateSizeBlock)completionBlock;

@end

/**
 * SDImageCache is the built-in image cache implementation for web image manager. It adopts `SDImageCache` protocol to provide the function for web image manager to use for image loading process.
 */
@interface SDImageCache (SDImageCache) <SDImageCache>

@end<|MERGE_RESOLUTION|>--- conflicted
+++ resolved
@@ -162,7 +162,6 @@
 /**
  * Synchronously store image into memory cache at the given key.
  *
-<<<<<<< HEAD
  * @param image  The image to store
  * @param key    The unique image cache key, usually it's image absolute URL
  */
@@ -170,9 +169,7 @@
                     forKey:(nullable NSString *)key;
 
 /**
- * Synchronously store image NSData into disk cache at the given key.
-=======
->>>>>>> 22e532c9
+ * Synchronously store image data into disk cache at the given key.
  *
  * @param imageData  The image data to store
  * @param key        The unique image cache key, usually it's image absolute URL
