--- conflicted
+++ resolved
@@ -55,12 +55,8 @@
 #import <SDWebImage/SDWebImageDefine.h>
 
 #if SD_MAC
-<<<<<<< HEAD
     #import <SDWebImage/NSImage+Additions.h>
-=======
-    #import <SDWebImage/NSImage+WebCache.h>
     #import <SDWebImage/NSButton+WebCache.h>
->>>>>>> 5308754e
 #endif
 
 #if SD_UIKIT
