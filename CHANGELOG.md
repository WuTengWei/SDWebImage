--- conflicted
+++ resolved
@@ -1,4 +1,19 @@
-<<<<<<< HEAD
+## [4.4.2 - 4.4 patch, on July 18th, 2018](https://github.com/rs/SDWebImage/releases/tag/4.4.2)
+See [all tickets marked for the 4.4.2 release](https://github.com/rs/SDWebImage/milestone/27)
+
+#### Features
+- Ability to change the clear cache option `SDImageCacheConfig.diskCacheExpireType` #2357
+- Add option to enable or disable weak memory cache for `SDImageCache` via `SDImageCacheConfig.shouldUseWeakMemoryCache` #2379
+- Add cache control for `FLAnimatedImage`, this allow user to disable memory cache for associated `FLAnimatedImage` instance #2378
+- Add `diskImageDataForKey:` sync API for `SDImageCache` to directly get the image data from disk #2391
+
+#### Fixes
+-  `SDWebImageManager.runningOperations` type changed from `Array` to `Set` #2382
+- Keep the information about image's original compressed format #2390
+- Fix `FLAnimatedImageView+WebCache` delayed draw due to #2047 which is now reverted #2393
+- Check for nullable key when cancel image load operation #2386
+- Replace `__bridge_transfer` with `__bridge` when convert from `CFStringRef` to `NSString` #2394
+
 ## [5.0.0-beta - Customizable SDWebImage, on Jul 17th, 2018](https://github.com/rs/SDWebImage/releases/tag/5.0.0-beta)
 See [all tickets marked for the 5.0.0 release](https://github.com/rs/SDWebImage/milestone/15)
 
@@ -50,23 +65,6 @@
 
 #### Fixes
 - `SDWebImageManager loadImageWithURL:options:progress:completed:` changed the `completed` param requirement from `nullable` to `nonnull` #2164
-=======
-## [4.4.2 - 4.4 patch, on July 18th, 2018](https://github.com/rs/SDWebImage/releases/tag/4.4.2)
-See [all tickets marked for the 4.4.2 release](https://github.com/rs/SDWebImage/milestone/27)
-
-#### Features
-- Ability to change the clear cache option `SDImageCacheConfig.diskCacheExpireType` #2357
-- Add option to enable or disable weak memory cache for `SDImageCache` via `SDImageCacheConfig.shouldUseWeakMemoryCache` #2379
-- Add cache control for `FLAnimatedImage`, this allow user to disable memory cache for associated `FLAnimatedImage` instance #2378
-- Add `diskImageDataForKey:` sync API for `SDImageCache` to directly get the image data from disk #2391
-
-#### Fixes
--  `SDWebImageManager.runningOperations` type changed from `Array` to `Set` #2382
-- Keep the information about image's original compressed format #2390
-- Fix `FLAnimatedImageView+WebCache` delayed draw due to #2047 which is now reverted #2393
-- Check for nullable key when cancel image load operation #2386
-- Replace `__bridge_transfer` with `__bridge` when convert from `CFStringRef` to `NSString` #2394
->>>>>>> 0ab6bc7b
 
 ## [4.4.1 - 4.4 patch, on June 7th, 2018](https://github.com/rs/SDWebImage/releases/tag/4.4.1)
 See [all tickets marked for the 4.4.1 release](https://github.com/rs/SDWebImage/milestone/26)
