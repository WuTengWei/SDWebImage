<<<<<<< HEAD
## [5.0.0-beta5 - Customizable SDWebImage, on Jan 31st, 2019](https://github.com/rs/SDWebImage/releases/tag/5.0.0-beta5)
See [all tickets marked for the 5.0.0-beta5 release](https://github.com/rs/SDWebImage/milestone/32)

#### Fixes
- Fix encoding options does not works #2602
- Remove unnecessary CGImage check when encode first frame #2609
=======
## [4.4.6 - 4.4 patch, on Feb 26th, 2019](https://github.com/SDWebImage/SDWebImage/releases/tag/4.4.6)
See [all tickets marked for the 4.4.6 release](https://github.com/SDWebImage/SDWebImage/milestone/33)

#### Fixes
- Fix the unused user header search path warning for CocoaPods 1.6.0. #2622
- Fix that WebP with custom ICC Profile will randomly crash, because `CGColorSpaceCreateWithICCProfile` does not copy the ICC data pointer #2621
- Fix the issue when WebP contains the ICC Profile with colorSpace other than RGB, which cause the CGImageCreate failed #2627

#### Project
- Update the libwebp dependency to support using 1.0 version and above #2625

#### Performances
- Nil imageData before decode process to free memory #2624
>>>>>>> 44b39715

## [4.4.5 - 4.4 patch, on Jan 31st, 2019](https://github.com/SDWebImage/SDWebImage/releases/tag/4.4.5)
See [all tickets marked for the 4.4.5 release](https://github.com/SDWebImage/SDWebImage/milestone/31)

#### Fixes
- Revert the modular framework, try to fix some user's install issue when using SDWebImage in prefix header #2604
- Fix wrong decompression scale calculation #2608
- Fix shouldDecode check when image format is GIF #2606
- Fix modify data pointer if webp image scaled down #2607

## [5.0.0-beta4 - Customizable SDWebImage, on Jan 26th, 2019](https://github.com/rs/SDWebImage/releases/tag/5.0.0-beta4)
See [all tickets marked for the 5.0.0 release](https://github.com/rs/SDWebImage/milestone/15)

#### Features
- Expose the graphics helper method for coder plugin author and fix scale issue #2523

#### Performances
- Decrease animated decode times when cache enable #2468
- Remove kCGImageSourceShouldCache option when creating image source #2472
- Add autoreleasepool to release autorelease objects in advance when using GCD #2474

#### Fixes
- Add protect when custom animated image class image data is nil during progressive animation check #2466
- Fix background download #2500

#### Project
- Merged targets + MapKit dedicated target for Carthage installs #2476. Carthage user now does not enable MapKit support by default.
- Upgrade Xcode 10 + using xcconfig for project settings #2494

#### Notable Changes (from beta3)

Behavior:

- Move webp component (and libwebp dependency) to SDWebImage/SDWebImageWebPCoder #2469. Any user who use WebP in 5.0.0 should add [SDWebImageWebPCoder](https://github.com/SDWebImage/SDWebImageWebPCoder) to your Podfile or Cartfile instead.
- Refactory cache path about namespace && final cache directory #2535. Now the default disk cache path was moved to suitable path with the namespace.
- Use the memory bytes size, instead of pixel size to calculate the memory cost function #2568. Now the memory cost function use bytes size instead of pixels count.

Swift Only:

- Fix the accident changes of Swift API naming for `sd_imageDataAsFormat:` #2517

You can always check [5.0 migration guide](https://github.com/SDWebImage/SDWebImage/wiki/5.0-Migration-guide) for the latest information for these changes.

## [5.0.0-beta3 - Customizable SDWebImage, on Aug 30th, 2018](https://github.com/rs/SDWebImage/releases/tag/5.0.0-beta3)
See [all tickets marked for the 5.0.0 release](https://github.com/rs/SDWebImage/milestone/15)

#### Features
- Minimum progress interval config for `SDWebImageDownloader` #2415 #2437 1d8454d
- Feature disk cache migration from 4.x #2417 #2433
- Add `SDImageFormatHEIF` represent `mif1` && `msf1` brands #2423 (imported from 4.4.3)
- Add default `HTTP User-Agent` for specific system #2409 (imported from 4.4.3)
- Replace `valueForKey` with `objectForKey` when access NSDictionary #2399
- Improved unit tests #2438 #2434
- Enhanced contributing guide #2416
- Adopt all the protocol APIs which contains getter value to use property instead, to make the API easy to use or Swift user #2452
- Remove `sd_setAnimationImagesWithURLs` API, because its cause ambiguity, behave not consistently and have rare use case #2459
- Improved `SDAnimatedImage` protocol with `initWithData:scale:options:` #2453
- Extra args for `SDSetImageBlock` (added `cacheType` and `imageURL`) #2449

#### Fixes
- Fix that using `NS_TYPED_ENUM` on `SDImageFormat` cause the existing Swift API (`sd_UTTypeFromImageFormat`) naming changed #2413
- Fix that downloader options about image decoding is not correctly set #2414
- Make download receive response notification only dispatch to specific observer #2426
- Fix a race condition during progressive animation load in `SDAnimatedImageView` #2435
- Fix the bug that `SDWebImageContextCacheKeyFilter` wrongly be used as cache serializer and cause crash #2451
- Fix resource key invalid when clean cached disk file #2462
- Add no expiration file support of disk cache #2461

## [5.0.0-beta2 - Customizable SDWebImage, on Jul 31st, 2018](https://github.com/rs/SDWebImage/releases/tag/5.0.0-beta2)
See [all tickets marked for the 5.0.0 release](https://github.com/rs/SDWebImage/milestone/15)

#### Features
- Add `SDImageCoderWebImageContext` coder option, which allow custom coder plugin, to receive the context option from top-level API #2405
- Updated all existing diagrams for 5.0 release + added new ones (small detailed diagrams for the most important components) #2407

#### Fixes
- Fix nullable key for `sd_imageLoadOperationForKey` #2389
- Replace `__bridge_transfer` with `__bridge` when convert from `CFStringRef` to `NSString` #2392
- Rename `sd_UTTypeFromSDImageFormat` to `sd_UTTypeFromImageFormat` #2395
- Change `SDImageFormat` to use `NS_TYPED_EXTENSIBLE_ENUM` instead of fixed enum, to allow custom coder plugins to extend it #2400

## [4.4.4 - 4.4 patch, on Jan 26th, 2019](https://github.com/SDWebImage/SDWebImage/releases/tag/4.4.4)
See [all tickets marked for the 4.4.4 release](https://github.com/SDWebImage/SDWebImage/milestone/29)

#### Fixes
- Fix memory cache image cost miscalculation for 4.x #2486
- Fix background download for 4.x #2570
- Fix race condition for creation of download operation when isCancelled is YES but isFinished is NO #2574
- Fix the current image cost (pixels) for FLAnimatedImage #2558
- Fix the FLAnimatedImage compatible code issue by introduce a private API #2588
- Fix that WebP image with ICC Profile does not show color correctly, should use the profile colorspace instead of device colorspace #2585
- Fix potential memory leaks for ICCP && optimize ICCP handler #2596
- Fix that WebP decoder in master branch, does not consider the global `shouldDecompressImages` config and always do pre-draw for static WebP images #2592
- Fix rare crash when NSMapTable empty keys #2556
- Retain operation when post download related notifications (Hopefully fix, but if you face crash, please open a issue) #2576

#### Performances
- Prioritize SDWebImageDownloaderHighPriority if operation already exists #2575

#### Project
- Let SD can be imported using static library by CocoaPods using `DEFINES_MODULE` #2549

## [4.4.3 - 4.4 patch, on Nov 25th, 2018](https://github.com/SDWebImage/SDWebImage/releases/tag/4.4.3)
See [all tickets marked for the 4.4.3 release](https://github.com/SDWebImage/SDWebImage/milestone/28)

#### Fixes
- Revert the hack code for `FLAnimatedImage`, because of the `FLAnimatedImage` initializer method blocks the main queue #2441
- Fix extention long length of file name #2516 6c6d848
- Fix resource key invalid when clean cached disk file #2463
- Fix the test case `testFLAnimatedImageViewSetImageWithURL` because of remote resource is not available #2450
- Add default `HTTP User-Agent` for specific system #2409
- Add `SDImageFormatHEIF` represent `mif1` && `msf1` brands #2423
- remove `addProgressCallback`, add `createDownloaderOperationWithUrl` #2336
- Fix the bug when `FLAnimatedImageView` firstly show one EXIF rotation JPEG `UIImage`, later animated GIF `FLAnimatedImage` will also be rotated #2406
- Replace `SDWebImageDownloaderOperation` with `NSOperation<SDWebImageDownloaderOperationInterface>` to make generic #2397
- Fix wrong image cache type when disk and memory cache missed #2529
- Fix FLAnimatedImage version check issue for custom property `optimalFrameCacheSize` && `predrawingEnabled` #2543

#### Performances
- Add autoreleasepool to release autorelease objects in advance when using GCD for 4.x #2475
- Optimize when scale = 1 #2520

#### Docs
- Updated URLs after project was transfered to [SDWebImage organization](https://github.com/SDWebImage) #2510 f9d05d9
- Tidy up spacing for `README.md` #2511
- Remove versioneye from README #2424

## [4.4.2 - 4.4 patch, on July 18th, 2018](https://github.com/SDWebImage/SDWebImage/releases/tag/4.4.2)
See [all tickets marked for the 4.4.2 release](https://github.com/SDWebImage/SDWebImage/milestone/27)

#### Features
- Ability to change the clear cache option `SDImageCacheConfig.diskCacheExpireType` #2357
- Add option to enable or disable weak memory cache for `SDImageCache` via `SDImageCacheConfig.shouldUseWeakMemoryCache` #2379
- Add cache control for `FLAnimatedImage`, this allow user to disable memory cache for associated `FLAnimatedImage` instance #2378
- Add `diskImageDataForKey:` sync API for `SDImageCache` to directly get the image data from disk #2391

#### Fixes
-  `SDWebImageManager.runningOperations` type changed from `Array` to `Set` #2382
- Keep the information about image's original compressed format #2390
- Fix `FLAnimatedImageView+WebCache` delayed draw due to #2047 which is now reverted #2393
- Check for nullable key when cancel image load operation #2386
- Replace `__bridge_transfer` with `__bridge` when convert from `CFStringRef` to `NSString` #2394

## [5.0.0-beta - Customizable SDWebImage, on Jul 17th, 2018](https://github.com/rs/SDWebImage/releases/tag/5.0.0-beta)
See [all tickets marked for the 5.0.0 release](https://github.com/rs/SDWebImage/milestone/15)

#### Infrastructure
- the new requirements are **iOS 8.0+** and **macOS 10.10+** #2147
- **Xcode 9+**

#### Backwards incompatible changes

See the [5.0 Migration Guide](https://raw.githubusercontent.com/rs/SDWebImage/5.x/Docs/SDWebImage-5.0-Migration-guide.md) for a list of comprehensive changes and the way to update your code

#### Features
- Introduce `SDAnimatedImageView`, `SDAnimatedImage` and refactor the way we handle animated images #2140
- Added APNG support via dedicated coder `SDImageAPNGCoder` #2149
- Refactored `SDWebImageDownloader` configs, separated them into a dedicated `SDWebImageDownloaderConfig` object #2263
- Refactored the way we work with the scale factor #2266
- Created request and response modifier #2261
- Refactor Cache Path API #2276
- Refactor custom cache serializer & headers filter for request level #2280
- Refactor cache - Support custom memory cache & disk cache #2282
- Refactor cache - Support custom web cache #2278
- Refactor - custom image loader - Supports loader protocol #2256
- Use `SDWebImageAvoidDecodeImage` to allow user to control force decode feature for individual image request #2283

- `SDImageCache` supports disk cache writing options. See `SDImageCacheConfig diskCacheWritingOptions` #2148
- `SDImageCache` now uses `NSData writeToFile:options:error` instead of `NSFileManager createFileAtPath:contents:attributes` #2148
- Moved `SDImageCache maxMemoryCost` and `SDImageCache maxMemoryCountLimit` to `SDImageCacheConfig` #2151
- Added `SDImageCache diskImageDataExistsWithKey:` synchronous method #2151
- Moved `UIImage sd_imageLoopCount` and `UIImage isGIF` (and renamed to `sd_isAnimated`) to `UIImage+Metadata` category, removed the outdated methods #2152
- Move context and other type definitions to a separate header (`SDWebImageDefine`) to allow to be included without dependency #2188
- Pass `context` arg from the top level APIs to the bottom level APIs to allow specify logic in the future #2189 d6a3e2c c24c3d3
- Refactor the image indicator by creating `SDWebImageIndicator` and `SDWebImageProgressIndicator` protocols and two concrete classes that implement activity and progress indicators for both UIKit and AppKit #2185 46b62cf
- Refactor the implementation of `SDWebImagePrefetcher` so it behaves more like a "shared instance" object, similar to other platform classes. Each instance will manage its own list of urls. #2191 1efc247 92f3d2c bc164d6
- Refactored and enhanced the way we allow image transformations. Switched from a single delegate method to composition of `SDImageTransformer` #2219
- API style refactoring - #2250
  - Use property instead of setters and getters to make the property available in Swift
  - Use class property with the correct name instead of `+(instanceType)sharedInstance` in singleton to make it more easy to use in Swift. The generated interface should be simple `open class var shared { get }`
  - Add all nullability annotation to avoid any `AnyObject!` implicitly unwrapped optionals (Except that `null_resettable`)
  - Add all Core Foundation Ownership using `CF_RETURNS_RETAINED` for
    Get Rule and `CF_RETURNS_NOT_RETAINED` for Create Rule to avoid any `Unmanaged` CF value
  - Change all key for Dictionary with `NS_STRING_ENUM` to make it easy to use in Swift with dot syntax
  - Change all global value type which represent enum with `NS_TYPED_ENUM` to make it easy to use in Swift with dot syntax
- Remove the extra calculation of image orientation for ImageIO coder & Fix macOS image orientation #2271
- Added `SDWebImageError` (defined as `NS_ERROR_ENUM`) to group all our errors together #2290
- Added tests for macOS
- Add the `SDWebImageContextStoreCacheType` context option to specify target cache type when the image is downloaded by manager and will store to cache #2360
- Feature watchOS `WKInterfaceImage` with `sd_setImageWithURL` #2331
- Add options to specify query cache sync/async behavior #2312

#### Fixes
- `SDWebImageManager loadImageWithURL:options:progress:completed:` changed the `completed` param requirement from `nullable` to `nonnull` #2164

## [4.4.1 - 4.4 patch, on June 7th, 2018](https://github.com/SDWebImage/SDWebImage/releases/tag/4.4.1)
See [all tickets marked for the 4.4.1 release](https://github.com/SDWebImage/SDWebImage/milestone/26)
	
#### Fixes
- Coder
	- Fix that WebP (including Animated WebP) decoding issue on iOS 12 #2348 #2347
- Downloader
	- Fix that the downloader operation may not call the completion block when requesting the same image url in race condition #2346 #2344

## [4.4.0 - watchOS View Category, on May 31st, 2018](https://github.com/SDWebImage/SDWebImage/releases/tag/4.4.0)
See [all tickets marked for the 4.4.0 release](https://github.com/SDWebImage/SDWebImage/milestone/25)

#### Features
- View Category
	- Add the support for watchOS to use View Category method (`sd_setImageWithURL:`) on WKInterfaceImage #2343
	- Add optimalFrameCacheSize && predrawingEnabled options for FLAnimatedImage #2323
- Cache
	- Add `SDImageCacheScaleDownLargeImages` to allow cache to scale down large images if need #2281 #2273

#### Improvements
- View Category
	- Add `UIViewAnimationOptionAllowUserInteraction` as default options for convenient image transition #2315
- Manager
	- Replace `@synchronized` with dispatch_semaphore_t in SDWebImageManager #2340

#### Performances
- Coder
	- Remove the extra calculation of image orientation for ImageIO coder #2313
	- Remove the duplicated process to force decode (draw on bitmap context) in Image/IO's progressive decoding #2314
- Common
	- Minor optimize for dispatch_queue_async_safe #2329
	
#### Fixes
- Coder
	- Fix that force decode not works for alpha-channel images #2272 #2297
	- Fix WebP Encoding only works for RGBA8888 CGImage but not other color mode #2318
	- Fix the thread-safe issue for coders manager #2274 #2249 #1484
	- Fix the wrong declaration of NSArray generics #2260

#### Docs
- Fix function storeImageDataToDisk description #2301

## [4.3.3 - Cache Serializer, on Mar 12th, 2018](https://github.com/SDWebImage/SDWebImage/releases/tag/4.3.3)
See [all tickets marked for the 4.3.3 release](https://github.com/SDWebImage/SDWebImage/milestone/24)

#### Features
- Manager
	- Add cacheSerializer to allow user provide modified version of data when storing the disk cache in SDWebImageManager #2245
	- Add a delegate method to control the custom logic when blocking the failed url #2246

#### Improvements
- Project
	- Enable CLANG\_WARN\_OBJC\_IMPLICIT\_RETAIN\_SELF and fix warning #2242


## [4.3.2 - 4.3 Patch, on Feb 28th, 2018](https://github.com/SDWebImage/SDWebImage/releases/tag/4.3.2)
See [all tickets marked for the 4.3.2 release](https://github.com/SDWebImage/SDWebImage/milestone/23)

#### Fixes
- Download Operation
	- Fix that iOS 8 NSURLSessionTaskPriorityHigh symbol not defined in Foundation framework and cause crash #2231 #2230

#### Improvements
- Downloader
	- Follow Apple's doc, add NSOperation only after all configuration done #2232

## [4.3.1 - 4.3 Patch, on Feb 25th, 2018](https://github.com/SDWebImage/SDWebImage/releases/tag/4.3.1)
See [all tickets marked for the 4.3.1 release](https://github.com/SDWebImage/SDWebImage/milestone/22)

#### Fixes
- Cache
	- Fix that SDImageCacheQueryDataWhenInMemory should response cacheType to memory cache when the in-memory cache hit #2218
- Project
	- Fix the macOS wrong minimum deployment target version to 10.9 #2206

#### Performances
- Download Operation
	- Decode the image in the operation level's queue instead of URLSession delegate queue #2199

#### Improvements
- Coder
	- Create a subclass of NSBitmapImageRep to fix the GIF frame duration issue on macOS #2223 
- View Category
	- Expose the read write to FLAnimatedImage associate to the UIImage to allow advanced feature like placeholder #2220
- Cache
	- Create a subclass of NSCache using a weak cache #2228
- Download Operation
	- Improvement download operation for priority and some protect #2208
- Project
	- Fix CLANG\_WARN\_OBJC\_IMPLICIT\_RETAIN\_SELF warning #2225 


## [4.3.0 - Image Progress & Transition, on Jan 31th, 2018](https://github.com/SDWebImage/SDWebImage/releases/tag/4.3.0)
See [all tickets marked for the 4.3.0 release](https://github.com/SDWebImage/SDWebImage/milestone/21)

#### Features
- View Category
	- Add NSProgress API in `sd_imageProgress` property represent the image loading progress, this allow user add KVO on it for complicated logic #2172
	- Add Image Transition API in `sd_imageTransition` property support custom image transition after image load finished #2182
	- Add NSButton WebCache category on macOS #2183
- Cache
	- Add query cache options for query method #2162
	- Add sync version API diskImageDataExistsWithKey and diskCacheWritingOptions #2190
- Manager
	- Add a option SDWebImageFromCacheOnly to load the image from cache only and prevent network #2186

#### Fixes
- Coder
	- Fix GIF loopCount when the GIF image has no Netscape 2.0 loop extension #2155
- View Category
	- Fix the issue that `setAnimationImagesWithURLs` weak reference may dealloc before the animated images was set #2178
- Cache
	- Fix the getSize method which use the default file manager instead of current file manager #2180
- Manager
	- Fix the leak of runningOperations on race condition #2177
- Downloader
	- Ensure all the session delegate completionHandler called and fix the leak when response error code below iOS 10 #2197
	- Fix dispatch_sync blocking the main queue on race condition #2184
	- Fix the thread-safe issue for headers mutable dictionary in downlaoder #2204
- Download Operation
	- Fix that 0 pixels error should be used when width OR height is zero but not AND #2160
	- Use the synchronized to access NSURLCache and try fix the potential thread-safe problem #2174
- Prefetcher
	- Fix the issue that prefetcher will cause stack overflow when the input urls list is huge because of recursion function call #2196

#### Performances
- View Category
	- Use the associate object to store the FLAnimatedImage into memory cache, avoid blinking or UIView transition #2181

#### Improvements
- Cache
	- Remove the extra memory warning notification for AutoPurgeCache #2153
- Downloader
	- Avoid user accidentally invalidates the session used in shared downloader #2154
- Project
	- Update the spec file to define the dependency version for libwebp #2169

## [4.2.3 - 4.2 Patch, on Nov 30th, 2017](https://github.com/SDWebImage/SDWebImage/releases/tag/4.2.3)
See [all tickets marked for the 4.2.3 release](https://github.com/SDWebImage/SDWebImage/milestone/20)

#### Features
- Add a public API to allow user to invalidate URLSession used in SDWebImageDownloader to avoid memory leak on non-singleton instance #2116
- Add a SDWebImageExternalCustomManagerKey context arguments to allow user to custom image manager for UIView category #2115
- Allow custom SDWebImageDownloaderOperation to handle HTTP redirect #2123

#### Fixes
- Fix that FLAnimatedImageView blink and flash when collectionView reload #2102 #2106
- Fix that SDWebImagePrefetcher startPrefetchingAtIndex accident crash #2110 #2111
- Fix that Progressive WebP decoding not showing on iOS 11.2 #2130 #2131
- Fix crash in method implementation of sd_cancelImageLoadOperationWithKey, and avoid retain of operation #2113 #2125 #2132
- Fix Clang Static Analyzer warning for number nil check from Xcode 9.2 #2142 #2143

#### Improvements
- Adopt the current requirement, change ImageIO coder's canDecodeFromHEIC to actual implementation #2146 #2138
- When store image with no data for SDImageCache, check whether it contains alpha to use PNG or JPEG format #2136

## [4.2.2 - 4.2 Patch, on Nov 7th, 2017](https://github.com/SDWebImage/SDWebImage/releases/tag/4.2.2)
See [all tickets marked for the 4.2.2 release](https://github.com/SDWebImage/SDWebImage/milestone/19)

#### Features
- Update our iOS demo to modern way, add a `UIProgressView` to show image download progress #2096

#### Fixes
- Fix that completion block and set image block are called asynchronously for `UIView+WebCache` #2093 #2097 #2092
- Fix WebP progressive decoding may do extra calculate #2095

## [4.2.1 - 4.2 Patch, on Oct 31st, 2017](https://github.com/SDWebImage/SDWebImage/releases/tag/4.2.1)
See [all tickets marked for the 4.2.1 release](https://github.com/SDWebImage/SDWebImage/milestone/18)

#### Features
- Feature refactor built-in coders and support animated webp on macOS #2082 (reusable code into `SDWebImageCoderHelper`; `SDWebImageFrame` abstracts animated images frames)

#### Fixes
- Fixed EXIF orientation method will crash on iOS 7 because it’s an iOS 8 above API #2082

## [4.2.0 - Pluginable coders, on Oct 30th, 2017](https://github.com/SDWebImage/SDWebImage/releases/tag/4.2.0)
See [all tickets marked for the 4.2.0 release](https://github.com/SDWebImage/SDWebImage/milestone/16)

#### Features
- Refactor decoding code and provide decoding plugin #1991
- HEIC format support #2080 #1853 #2038
- Welcome back our previous `UIImage+GIF` category for animated GIF! Not enabled by default. #2064
- Add the animated GIF encoding support for `SDWebImageGIFCoder` on `macOS` (use `NSImage` API) #2067
- Implemented `-[NSImage isGIF]` method to return whether current `NSImage` has GIF representation #2071
- Allow user to provide reading options such as mapped file to improve performance in `SDImageCache` disk cache #2057
- Add progressive image load for WebP images #1991 #1987 #1986
- CI builds use Xcode 9
- Fixed our tests and improved the code coverage #2068

#### Fixes
- Fixed lost orientation issues #1991 #2034 #2026 #1014 #1040 #815
- Fixed `UIImage(GIF) sd_animatedGIFWithData` crash #1991 #1837
- Fixed progressive WebP height issue #2066
- Fixed `SDWebImageManager.m __destroy_helper_block_` crash #2048 #1941
- Fixed cached image filename are sometimes generated with invalid path extensions #2061
- Fixed GIF performance problem #1901 by creating `FLAnimatedImage` instance on global queue #2047

#### Docs
- Updated diagrams

## [4.1.2 - 4.1 patch, on Oct 9th, 2017](https://github.com/SDWebImage/SDWebImage/releases/tag/4.1.2)
See [all tickets marked for the 4.1.2 release](https://github.com/SDWebImage/SDWebImage/milestone/17)

#### Fixes

- Fix `SDWebImageDownloaderOperation` not call `done` when use `SDWebImageDownloaderIgnoreCachedResponse` #2049
- Static `WebP` decoding little enhancement. Do not need create `WebP` iterator for static images #2050
- Change `finished` check from `equal` to `equal or greater than` to protect accident condition #2051

## [4.1.1 - 4.1 patch, on Oct 6th, 2017](https://github.com/SDWebImage/SDWebImage/releases/tag/4.1.1)
See [all tickets marked for the 4.1.1 release](https://github.com/SDWebImage/SDWebImage/milestone/14)

#### Fixes

- Fixed crash on `[SDWebImageDownloaderOperation reset]_block_invoke` 2f892f9 fixes #1883
- Fixed `SDWebImageDownloadOperation` `imageData` multi-thread issue #2011 fixes #1998 `[SDWebImageDownloaderOperation URLSession:dataTask:didReceiveData:]` crash
- Fixed `CFRelease` on `NULL` if `CGImageSourceRef` create failed #1978 fixes #1968 #1834 #1947
- Fixed request cache policy #1994 #2032 fixes #1993 #1861 #1623 was introduced by #1737 (unit test #2031)
- Fixed `CGBitmapContextCreate` bitmap memory leak #1976 replaces #1860 fixes #1974
- Fixed issue #2001, add `sd_currentBackgroundImageURL` and `sd_backgroundImageURLForState:` for `UIButton` #2002
- Set `UIButton` placeholer-image even if the url is `nil` #2043 fixes #1721 #1964 replaces #1790
- Use `CGImageSourceCreateIncremental` to perform progressive decoding instead of decode partial data each time from the beginning to improve performance and remove that gray background #2040 fixes #1899
- Fix *SDWebImage v4* can not import *libwebp* framework's header files #1983 fixes #1887
- Fix unreachable code build warning on `macOS` #1984

#### Improvements

- Performance enhancement related to single `WebP` and animated `WebP` decoding #1985 fixes #1999 #1885
- Use `FOUNDATION_EXPORT` over `extern` #1977
- Move common test logic to `SDTestCase` #1980
- Enabled `CLANG_WARN_STRICT_PROTOTYPES` #1995 #2027 fixes #2022
- Update `macOS Demo` deployment target to `10.10` to support build on `Xcode 9` #2035

#### Docs

- Updated *Manual Installation* section #2030 fixes #2012

## [4.1.0 - Swift API cleanup, on Jul 31st, 2017](https://github.com/SDWebImage/SDWebImage/releases/tag/4.1.0)
See [all tickets marked for the 4.1.0 release](https://github.com/SDWebImage/SDWebImage/milestone/13)

#### Features

- add ability to change `NSURLSessionConfiguration` used by `SDWebImageDownloader` #1891 fixes #1870
- support animated GIF on `macOS` #1975
- cleanup the Swift interface by making unavailable all methods with missing params that have alternatives - see #1797 - this may cause require some changes in the Swift code

#### Fixes

- handle `NSURLErrorNetworkConnectionLost` #1767
- fixed `CFBundleVersion` and `CFBundleShortVersionString` not valid for all platforms #1784 + 23a8be8 fixes #1780
- fixed `UIActivityIndicator` not always initialized on main thread #1802 + a6af214 fixes #1801
- `SDImageCacheConfig` forward declaration changed to import #1805
- making image downloading cache policy more clearer #1737
- added `@autoreleasepool` to `SDImageCache.storeImage` #1849
- fixed 32bit machine `long long` type transfer to NSInteger may become negative #1879
- fixed crash on multiple concurrent downloads when accessing `self.URLOperations` dictionary #1911 fixes #1909 #1950 #1835 #1838
- fixed crash due to incorrectly retained pointer to operation `self` which appears to create a dangled pointer #1940 fixes #1807 #1858 #1859 #1821 #1925 #1883 #1816 #1716
- fixed Swift naming collision (due to the Obj-C interface that offers multiple variants of the same method but with mixed and missing params) #1797 fixes #1764
- coding style #1971
- fixed Umbrella header warning for the FLAnimatedImage (while using Carthage) d9f7cf4 (replaces #1781) fixes #1776
- fixed issue where animated image arrays could be populated out of order (order of download) #1452
- fixed animated WebP decoding issue, including canvas size, the support for dispose method and the duration per frame #1952 (replaces #1694) fixes #1951

#### Docs

- #1778 #1779 #1788 #1799 b1c3bb7 (replaces #1806) 0df32ea #1847 5eb83c3 (replaces #1828) #1946 #1966

## [4.0.0 - New platforms (Mac OS X and watchOS) + refactoring, on Jan 28th, 2017](https://github.com/SDWebImage/SDWebImage/releases/tag/4.0.0)

See [all tickets marked for the 4.0.0 release](https://github.com/SDWebImage/SDWebImage/milestone/3)
Versions 4.0.0-beta and 4.0.0-beta 2 list all the changes. 

## [4.0.0 beta 2 - New platforms (Mac OS X and watchOS) + refactoring, on Oct 6th, 2016](https://github.com/SDWebImage/SDWebImage/releases/tag/4.0.0-beta2)

See [all tickets marked for the 4.0.0 release](https://github.com/SDWebImage/SDWebImage/milestone/3)

#### Features

- Add an option to scale down large images #787 00bf467 efad1e5 8d1a0ae. Fixed #538, #880 and #586. This one is a more robust solution than #884 or #894. Can be activated via `SDWebImageScaleDownLargeImages` or `SDWebImageDownloaderScaleDownLargeImages`

#### Fixes

- Fixed #1668 CGContextDrawImage: invalid context 0x0 - b366d84

## [4.0.0 beta - New platforms (Mac OS X and watchOS) + refactoring, on Oct 5th, 2016](https://github.com/SDWebImage/SDWebImage/releases/tag/4.0.0-beta)

See [all tickets marked for the 4.0.0 release](https://github.com/SDWebImage/SDWebImage/milestone/3)

#### Infrastructure:

- support for **watchOS** and **OS X** platforms #1595
- the `SDWebImage xcodeproj` contains the following targets:
    - `SDWebImage iOS static` (iOS static lib)
    - `SDWebImage watchOS static` (watchOS static lib)
    - `SDWebImage OSX` (OSX dynamic framework)
    - `SDWebImage iOS` (iOS dynamic framework)
    - `SDWebImage tvOS` (tvOS dynamic framework)
    - `SDWebImage watchOS` (watchOS dynamic framework)
  - the `SDWebImage Demo xcodeproj` contains the following targets:
    - `SDWebImage OSX Demo`
    - `SDWebImage iOS Demo`
    - `SDWebImage TV Demo`
    - `SDWebImage Watch Demo`
- bumped `libwep` version to `0.5.1`
- improved unit testing code coverage (*35%* -> **77%**) and integrated [CodeCov](https://codecov.io/gh/SDWebImage/SDWebImage)

#### Backwards incompatible changes

- removed all deprecated methods (that we carried around for backwards compatibility in previous versions) #774
- Renamed `SDWebImageManager` `downloadImageWithURL:options:progress:completed:` to `loadImageWithURL:options:progress:completed:` as it makes more sense, since we check the cache first and download only if needed a32a177
- Deleted targets: `SDWebImage+MKAnnotation`, `SDWebImage+WebP`, `SDWebImageFramework`:  
  - `SDWebImage `target that build as a static library (all subspecs included) -> `libSDWebImage.a`
  - `SDWebImageiOS` and `SDWebImagetvOS` targets that build as dynamic frameworks
- Renamed the dynamic frameworks targets from `WebImage` to `SDWebImage`. Renamed the `WebImage.h` to `SDWebImage.h` to match the framework naming
- Renamed the schemes for consistency. Updated the Tests Podfile + project.
- For #883 Fix multiple requests for same image and then canceling one, several breaking changes were needed:
  - `SDWebImageDownloader` method `- downloadImageWithURL:options:progress:completed:` now returns a `SDWebImageDownloadToken *` instead of `id <SDWebImageOperation>` (give the ability to cancel downloads using the returned token)
  - `SDWebImageDownloaderOperation` initializer `- initWithRequest:options:progress:completed:cancelled` split into `- initWithRequest:options` and `addHandlersForProgress:completed:`. Note: there is no more cancel block
- Modern Objective-C syntax done in 64382b9 includes:
  - initializers now return `instancetype` instead of `id`
  - explicit designated initializers (i.e. for `SDImageCache`)
- For #1575 GIF support using FLAnimatedImage, several changes were needed:
  - replaced type `SDWebImageQueryCompletedBlock` with `SDCacheQueryCompletedBlock` and added an `NSData *` param
  - because of the change above, the `done` param of `SDImageCache` `queryDiskCacheForKey:done:` is now a `SDCacheQueryCompletedBlock` and those blocks must now include an `NSData *` param
  - replaced type `SDWebImageCompletionWithFinishedBlock` with `SDInternalCompletionBlock` and added an `NSData *` param
  - because of the change above, the `completed` param of `SDWebImageManager` `loadImageWithURL:options:progress:completed:` is now `SDInternalCompletionBlock` and those blocks must now include an `NSData *` param
  - for consistency with the previous change, also renamed `SDWebImageCompletionBlock` to `SDExternalCompletionBlock`
  - `UIImage` will no longer respond to `sd_animatedGIFNamed:` or `sd_animatedImageByScalingAndCroppingToSize:`
- Xcode 7 Objective-C updates (Lightweight Generics and Nullability) #1581
  - breaks compatibility at least for Swift users of the framework
- **watchOS** and **OS X** support #1595 required
  - renamed `SDWebImage` iOS static lib target to `SDWebImage iOS static` for clarity
- improving the unit tests code coverage #1681 required
  - Refactored `NSData` `ImageContentType` category, instead of returning the contentType as a string, the new added method `sd_imageFormatForImageData` will return a `SDImageFormat` enum value
  - `SDImageCache` configuration properties moved into `SDImageCacheConfig` (which is now available via `config` property):
    - `shouldDecompressImages`
    - `shouldDisableiCloud`
    - `shouldCacheImagesInMemory`
    - `maxCacheAge`
    - `maxCacheSize`
  - The `storeImage:` methods from `SDImageCache` were async already, but declared as sync. Properly marked them as async + added completion. Got rid of the recalculate param. If the `NSData` is provided, use it. Otherwise, recalculate from the `UIImage`
  - Removed the synchronous methods `diskImageExistsForURL:` and `cachedImageExistsForURL:` from `SDWebImageManager`
  - Removed the synchronous method `diskImageExistsWithKey:` from `SDImageCache`
  - Get rid of the confusion caused by `cleanDisk` and `clearDisk` on `SDImageCache`. Renamed `cleanDisk` to `deleteOldFiles`. No longer expose the sync `clearDisk` and `deleteOldFiles`, just the async ones.
  - Renamed `SDImageCache` `queryDiskCacheForKey:done:` to `queryCacheOperationForKey:done:`
  - Another `SDImageCache` clarification: `imageFromDiskCacheForKey:` used to also check the memory cache which I think is misleading. Now `imageFromDiskCacheForKey` only checks the disk cache and the new method `imageFromCacheForKey` checks both caches
  - Got rid of `removeImageForKey:` and `removeImageForKey:fromDisk:` from `SDImageCache` that looked sync but were async. Left only the 2 async ones
  - Removed `UIImageView` `sd_cancelCurrentHighlightedImageLoad`
- Added `sd_` prefix to the activity indicator related methods (`setShowActivityIndicatorView:`, `setIndicatorStyle:`, `showActivityIndicatorView`, `addActivityIndicator`, `removeActivityIndicator`) #1640
- Use `dispatch_main_async_safe` for all the completion blocks on the main queue (used to be `dispatch_sync`) - avoiding locks.
- Removed `dispatch_main_sync_safe` as it can be mistakenly used
- Add `url` as param to progress block `SDWebImageDownloaderProgressBlock` - #984

#### Features:

- Switched our GIF support to a better implementation: [FLAnimatedImage by Flipboard](https://github.com/Flipboard/FLAnimatedImage) #1575
  - requires iOS 8+ (it's the only way due to FLAnimatedImage requirements)
  - the implementation relies on a `WebCache` category on top of `FLAnimatedImageView`
  - details in the [README](README.md#animated-images-gif-support)
- Converted any remaining code to Modern Objective-C syntax - 64382b9
- Xcode 7 Objective-C updates (Lightweight Generics and Nullability) #1581
- via #1595 Clarified and simplified the usage of `TARGET_OS_*` macros. Added `SD_MAC`, `SD_UIKIT`, `SD_IOS`, `SD_TV`, `SD_WATCH`. The biggest issue here was `TARGET_OS_MAC` was 1 for all platforms and we couldn't rely on it.
- Replaces #1398 Allow to customise cache and image downloader instances used with `SDWebImageManager` - added a new initializer (`initWithCache:downloader:`) 9112170
- `UIImage` responds to `sd_imageData` and `sd_imageDataAsFormat:` via the `MultiFormat` category. Those methods transform a `UIImage` to the `NSData` representation 82d1f2e
- Created `SDWebImageDownloaderOperationInterface` to describe the behavior of a downloader operation. Any custom operation must conform to this protocol df3b6a5
- Refactored all the duplicate code from our `WebCache` categories into a `UIView` `WebCache` category. All the other categories will make calls to this one. Customization of setting the image is done via the `setImageBlock` and the `operationKey` e1840c3
- Due to the change above, the activity indicator can now be added to `UIButton`, `MKAnnotationView`, `UIImageView`
- Animated WebP support #1438
- The shared objects (not really singletons) should allow subclassing, therefore the return type of the shared resource method should be `instancetype` and not a fixed type - c57cf7e
- Allow to specify `NSURLSessionConfiguration` for `SDWebImageDownloader` #1654
- Add `url` as param to progress block `SDWebImageDownloaderProgressBlock` - #984

#### Fixes:

- Fix multiple requests for same image and then canceling one #883 + 8a78586
- Fixed #1444 and the master build thanks to [@kenmaz](https://github.com/kenmaz/SDWebImage/commit/5034c334be50765dfe4e97c48bcb74ef64175188)
- Fixed an issue with the `SDWebImageDownloaderOperation` : `cancelInternal` was not called because of the old mechanism rellying on the `thread` property - probably because that thread did not have a runloop. Removed that and now cancelInternal is called as expected f4bdae6
- Replaced #781 on replacing dispatch_sync with dispatch_async for the main queue 062e50a f7e8246 c77adf4 fdb8b2c 265ace4 0c47bc3. Check for main queue instead of main thread.
- Fixed #1619 iOS 10 crash (`setObjectForKey: object cannot be nil`) - #1676 7940577
- Fixed #1326 #1424 (`Carthage bitcode issue`) - #1593
- Fixed #1639 via #1657 (`Add support for downloading images behind redirect`)
- Replaced #1537 via 9cd6779 - fixed a potential retain cycle
- Updated `dispatch_main_async_safe` macro in order to avoid redefinition when included as Pod
- Fixed #1089 by updating the docs on the calling queue for the `progressBlock` (background queue)
- Fixed a compilation issue on `FLAnimatedImageView+WebCache` - #1687

## [3.8.2 Patch release for 3.8.0 on Sep 5th, 2016](https://github.com/SDWebImage/SDWebImage/releases/tag/3.8.2)

#### Fixes:

- Fixed #1608 #1623 #1644 Crash in `[NSURLCache cachedResponseForRequest:]` -  the fix is actually avoiding to access `NSURLCache` which appears to generate a race condition. We only call it if necesarry (`SDWebImageRefreshCached` is used and the image cannot be cached by the system when it's too big or behind authentication)

## [3.8.1 Patch release for 3.8.0 on Jun 7th, 2016](https://github.com/SDWebImage/SDWebImage/releases/tag/3.8.1)

#### Fixes:

- SDWebImage 3.8.0 get wrong image #1589 - the issue was caused by the changes in 3.8.0 (Removed the URL query params from the filename (key) fb0cdb6d 1bf62d4 #1584 - fixes #1433 #1553 #1583 #1585) - Reverted. 
- Note: The solution for those issues (i.e. #1433 #1553) is to set the `SDWebImageManager` `cacheKeyFilter` block and do their own calculations there.

## [3.8.0 Minor release - Replaces NSURLConnection (deprecated) with NSURLSession - on Jun 6th, 2016](https://github.com/SDWebImage/SDWebImage/releases/tag/3.8.0)

#### Infrastructure:

- Had to update the iOS deployment target to 7.0 from 5 - 6545a3a

#### Features:

- Replace deprecated `NSURLConnection` with `NSURLSession` #1578 #1586 - fixes #1291 #1318 #823 #1566 #1515
- Allow to customise cache and image downloader instances used with `SDWebImageManager` 86fc47bf7b - fixes #1398 #870

#### Fixes:

- Removed the URL query params from the filename (key) fb0cdb6d 1bf62d4 #1584 - fixes #1433 #1553 #1583 #1585
- Fixed the WebP build with the official 1.0.0 CocoaPods release f1a471e - fixes #1444
- Updated doc: `removeImageForKey:` not synchronous e6e5c51 - fixes #1379 #1415

## [3.7.6 Patch release for 3.7.0 on May 8th, 2016](https://github.com/SDWebImage/SDWebImage/releases/tag/3.7.6)

#### Infrastructure:
- Changed the **libwebp git url** so that people from China can access it - #1390 (from `https://chromium.googlesource.com/webm/libwebp` to `https://github.com/webmproject/libwebp`)

#### Features:
- Added `cancelAllDownloads` method to `SDWebImageDownloader` #1504 
- Added API to save image `NSData` to disk cache: `[SDImageCache storeImageDataToDisk:forKey:]` #1453 

#### Fixes:
- Fix #1449: Version 3.7.5 breaks semantic versioning (removes public API). Re-added `sd_setImageWithPreviousCachedImageWithURL:andPlaceholderImage:options:progress:completed:` and deprecated it. Will remove it in 4.0.0 b40124c
- Fix `CGContextDrawImage: invalid context 0x0` - #1496 (fixes #1401 #1454 #1457)
- Fix `CGBitmapContextCreateImage: invalid context 0x0` - #1464 (fixes #1423)
- Fix changed image size when loading from disk #1540 (fixes #1437)
- Repair memory release in the iPad environment #1549 (had to switch `#if TARGET_OS_IPHONE` to `#if TARGET_OS_IOS`)
- Fixed completion logic in `MKAnnotationView+WebCache` #1547 
- Optimize the decoder to avoid unwanted blended layer - #1527 (fixes #1524)
- Protect against malformed frame for GIFs - #1447
- updated doc: #1462 #1466 #1486 #1532 #1461 

## [3.7.5 Patch release for 3.7.0 on Jan 21st, 2016](https://github.com/SDWebImage/SDWebImage/releases/tag/3.7.5)
- fixed #1425 and #1426 - Continuation of Fix #1366, addresses #1350 and reverts a part of #1221 - from commit 6406d8e, the wrong usage of `dispatch_apply`
- fixed #1422 - Added a fallback for #976 so that if there are images saved with the old format (no extension), they can still be loaded

## [3.7.4 Patch release for 3.7.0 with tvOS support on Jan 8th, 2016](https://github.com/SDWebImage/SDWebImage/releases/tag/3.7.4)

#### Updates
- bumped `libwep` version to `0.4.4`

#### Features:
- added tvOS support #1327 and #1358 - fix #1368 and #1302

#### Fixes:
- #1217 contains several of the above fixes
- fix #391 -> option to cache only on Disk. will replace #1130
- fix #343 -> iCloud backup Option
- fix #371 -> CGBitmapContextCreate: unsupported parameter combination + #1268 #1412 #1340
- fix #576 -> scale set to screen scale
- fix #1035 -> progress queue with dispatch_async
- new feature -> activity indicator using auto layout. The activity indicator feature will replace #131
- #1218 progress callbacks now report on main thread - fixes #1035
- #1321 Added a new constructor to SDWebImagePrefetcher - replaces #956
- #976 append the original path extension to the hash filename - fixes #967
- replaced #999 with #1221
- added cache tests #1125
- #1236 fixes #1203
- bf899e2 fixes #1261 #1263 compilation issue CocoaPods vs non-CocoaPods
- #1367 fixes a bug where image scale & orientation are ignored when decoding / decompressing an image
- cac21e1 fixes #1366, addresses #1350 and reverts a part of #1221 - from commit 6406d8e, the wrong usage of dispatch_apply
- #1363 fixes #1361 sd_cancelBackgroundImageLoadForState
- #1348 Create a strong ref of weakOperation in the entry of The image download subOperation, use the strong ref instead weakOperation. At the same time, repair some logic of the 'If cancelled'
- dcb7985 replaces #1345 - Load local credential file
- #1323 don't to perform download if url is "" but not nil
- #1310 Added support for SDWebImageAvoidAutoSetImage option to UIButton and highlighted UIImageView categories
- #1308 Added Swift installation tips
- 32923fa Xcode 7.1 updates
- #1297 cleaner implementation of failedUrl error handling - fixes #1275
- #1280 Fix sd_animatedImageByScalingAndCroppingToSize
- Remove logging from the image prefetcher - #1276
- Fix typos #1256 #1257 #1258 #1331 #1290

## [3.7.3 Patch release for 3.7.0 with iOS8+ framework and Carthage on Jun 13th, 2015](https://github.com/SDWebImage/SDWebImage/releases/tag/3.7.3)

- Adds support for **iOS 8+ Framework and Carthage** [#1071](https://github.com/SDWebImage/SDWebImage/pull/1071) [#1081](https://github.com/SDWebImage/SDWebImage/pull/1081) [#1101](https://github.com/SDWebImage/SDWebImage/pull/1101) 

- [Refactor] Use `NSMutableSet` for failed URLs' storage instead of array [#1076](https://github.com/SDWebImage/SDWebImage/pull/1076) 
- Make a constant for the error domain [#1011](https://github.com/SDWebImage/SDWebImage/pull/1011) 
- Improve operation behavior [#988](https://github.com/SDWebImage/SDWebImage/pull/988) 
- Bug fix: `Collection <__NSArrayM: > was mutated while being enumerated` [#985](https://github.com/SDWebImage/SDWebImage/pull/985) 
- added `SDWebImageAvoidAutoSetImage` option to avoid automatic image addition in `UIImageView` and let developer to do it himself [#1188](https://github.com/SDWebImage/SDWebImage/pull/1188) 
- Added support for custom disk cache folder with fall back for caches directory [#1153](https://github.com/SDWebImage/SDWebImage/pull/1153) 
- Added some files to the workspace so they are easier to edit [8431481](https://github.com/SDWebImage/SDWebImage/commit/8431481)
- Doc update [72ed897](https://github.com/SDWebImage/SDWebImage/commit/72ed897) [7f99c01](https://github.com/SDWebImage/SDWebImage/commit/7f99c01) [#1016](https://github.com/SDWebImage/SDWebImage/pull/1016) [#1038](https://github.com/SDWebImage/SDWebImage/pull/1038) [#1045](https://github.com/SDWebImage/SDWebImage/pull/1045)
- [Memory Issue] Clear `SDWebImagePrefetcher` `progressBlock` when it has completed [#1017](https://github.com/SDWebImage/SDWebImage/pull/1017) 
- avoid warning `<Error>: ImageIO: CGImageSourceCreateWithData data parameter is nil` if `imageData` is nil [88ee3c6](https://github.com/SDWebImage/SDWebImage/commit/88ee3c6) [#1018](https://github.com/SDWebImage/SDWebImage/pull/1018) 
- allow override `diskCachePath` [#1041](https://github.com/SDWebImage/SDWebImage/pull/1041) 
- Use `__typeof(self)` when assigning `weak` reference for block [#1054](https://github.com/SDWebImage/SDWebImage/pull/1054) 
- [Refactor] Implement cache cost calculation as a inline function [#1075](https://github.com/SDWebImage/SDWebImage/pull/1075) 
- @3x support [9620fff](https://github.com/SDWebImage/SDWebImage/commit/9620fff) [#1005](https://github.com/SDWebImage/SDWebImage/pull/1005) 
- Fix parenthesis to avoid crashes [#1104](https://github.com/SDWebImage/SDWebImage/pull/1104) 
- Add `NSCache` countLimit property [#1140](https://github.com/SDWebImage/SDWebImage/pull/1140) 
- `failedURLs` can be removed at the appropriate time [#1111](https://github.com/SDWebImage/SDWebImage/pull/1111) 
- Purge `NSCache` on system memory notifications [#1143](https://github.com/SDWebImage/SDWebImage/pull/1143) 
- Determines at runtime is `UIApplication` is available as per [#1082](https://github.com/SDWebImage/SDWebImage/issues/1082) [#1085](https://github.com/SDWebImage/SDWebImage/pull/1085) 
- Fixes http://git.chromium.org/webm/libwebp.git/info/refs not valid [#1175](https://github.com/SDWebImage/SDWebImage/pull/1175) + Reverted [#1193](https://github.com/SDWebImage/SDWebImage/pull/1193) + [#1177](https://github.com/SDWebImage/SDWebImage/pull/1177) 
- 404 image url was causing the test to fail [0e761f4](https://github.com/SDWebImage/SDWebImage/commit/0e761f4)
- Fix for transparency being lost in transformed images. [#1121](https://github.com/SDWebImage/SDWebImage/pull/1121) 
- Add handling for additional error codes that shouldn't be considered a permanent failure [#1159](https://github.com/SDWebImage/SDWebImage/pull/1159) 
- add webp accepted content type only if `WebP` enabled [#1178](https://github.com/SDWebImage/SDWebImage/pull/1178) 
- fix `ImageIO: CGImageSourceCreateWithData` data parameter is nil [#1167](https://github.com/SDWebImage/SDWebImage/pull/1167) 
- Applied patch for issue [#1074](https://github.com/SDWebImage/SDWebImage/issues/1074) SDWebImage residing in swift module breaks the debugger [#1138](https://github.com/SDWebImage/SDWebImage/pull/1138)
- Fixed URLs with trailing parameters get assigned an incorrect image scale value [#1157](https://github.com/SDWebImage/SDWebImage/issues/1157) [#1158](https://github.com/SDWebImage/SDWebImage/pull/1158) 
- Add newline to avoid compiler warning in `WebImage.h` [#1199](https://github.com/SDWebImage/SDWebImage/pull/1199) 

## [3.7.2 Updated patch release for 3.7.0 on Mar 17th, 2015](https://github.com/SDWebImage/SDWebImage/releases/tag/3.7.2)

#### Updates
- bumped `libwep` version to `0.4.3`

#### Features:
- implement `SDWebImageDownloaderAllowInvalidSSLCertificates` option - [#937](https://github.com/SDWebImage/SDWebImage/pull/937) 
- flag to transform animated images (`SDWebImageTransformAnimatedImage`) - [#703](https://github.com/SDWebImage/SDWebImage/pull/703) 
- allows user to override default `SDWebImageDownloaderOperation` - [#876](https://github.com/SDWebImage/SDWebImage/pull/876) 
- adds option to decompress images and select prefetcher queue - [#996](https://github.com/SDWebImage/SDWebImage/pull/996)  

#### Fixes:
- fixed [#809](https://github.com/SDWebImage/SDWebImage/issues/809) `cancelAll` crash - [#838](https://github.com/SDWebImage/SDWebImage/pull/838) 
- fixed [#900](https://github.com/SDWebImage/SDWebImage/issues/900) by adding a new flag `SD_LOG_NONE` that allows silencing the SD logs from the Prefetcher
- fixed [#895](https://github.com/SDWebImage/SDWebImage/issues/895) unsafe setImage in `setImageWithURL:` - [#896](https://github.com/SDWebImage/SDWebImage/pull/896) 
- fix `NSNotificationCenter` dispatch on subthreads - [#987](https://github.com/SDWebImage/SDWebImage/pull/987) 
- fix `SDWebImageDownloader` threading issue - [#104](https://github.com/SDWebImage/SDWebImage/pull/104)6 
- fixed duplicate failed urls are added into `failedURLs` - [#994](https://github.com/SDWebImage/SDWebImage/pull/994) 
- increased default `maxConcurrentOperationCount`, fixes [#527](https://github.com/SDWebImage/SDWebImage/issues/527) - [#897](https://github.com/SDWebImage/SDWebImage/pull/897) 
- handle empty urls `NSArray` - [#929](https://github.com/SDWebImage/SDWebImage/pull/929) 
- decoding webp, depends on source image data alpha status - [#936](https://github.com/SDWebImage/SDWebImage/pull/936) 
- fix [#610](https://github.com/SDWebImage/SDWebImage/issues/610) display progressive jpeg issue - [#840](https://github.com/SDWebImage/SDWebImage/pull/840) 
- the code from `SDWebImageDownloaderOperation connection:didFailWithError:` should match the code from `connectionDidFinishLoading:`. This fixes [#872](https://github.com/SDWebImage/SDWebImage/issues/872) - [7f39e5e](https://github.com/SDWebImage/SDWebImage/commit/7f39e5e)
- `304 - Not Modified` HTTP status code handling - [#942](https://github.com/SDWebImage/SDWebImage/pull/942) 
- cost compute fix - [#941](https://github.com/SDWebImage/SDWebImage/pull/941) 
- initialise `kPNGSignatureData` data - [#981](https://github.com/SDWebImage/SDWebImage/pull/981) 

#### Documentation
- documentation updated

## [3.7.1 Patch release for 3.7.0 on Jul 23rd, 2014](https://github.com/SDWebImage/SDWebImage/releases/tag/3.7.1)

- fixed `sd_imageOrientationFromImageData:` crash if imageSource is nil - [#819](https://github.com/SDWebImage/SDWebImage/pull/819) [#813](https://github.com/SDWebImage/SDWebImage/pull/813) [#808](https://github.com/SDWebImage/SDWebImage/issues/808) [#828](https://github.com/SDWebImage/SDWebImage/issues/828) - temporary fix
- fixed `SDWebImageCombinedOperation cancel` crash (also visible as `SDWebImageManager cancelAll`) - [28109c4](https://github.com/SDWebImage/SDWebImage/commit/28109c4) [#798](https://github.com/SDWebImage/SDWebImage/issues/798) [#809](https://github.com/SDWebImage/SDWebImage/issues/809) 
- fixed duplicate symbols when using with webp via pods - [#795](https://github.com/SDWebImage/SDWebImage/pull/795) 
- fixed missing `mark` from `pragma mark` - [#827](https://github.com/SDWebImage/SDWebImage/pull/827) 

## [3.7.0 Xcode6, arm64, highlight UIImageView, imageURL ref, NTLM, ... on Jul 14th, 2014](https://github.com/SDWebImage/SDWebImage/releases/tag/3.7.0)

## Features
- Add category for imageView's highlighted state `UIImageView+HighlightedWebCache` - [#646](https://github.com/SDWebImage/SDWebImage/pull/646) [#765](https://github.com/SDWebImage/SDWebImage/pull/765)
- Keep a reference to the image URL - [#560](https://github.com/SDWebImage/SDWebImage/pull/560)
- Pass imageURL in completedBlock - [#770](https://github.com/SDWebImage/SDWebImage/pull/770)
- Implemented NTLM auth support. Replaced deprecated auth challenge methods from `NSURLConnectionDelegate` - [#711](https://github.com/SDWebImage/SDWebImage/pull/711) [50c4d1d](https://github.com/SDWebImage/SDWebImage/commit/50c4d1d)
- Ability to suspend image downloaders `SDWebImageDownloader setSuspended:` - [#734](https://github.com/SDWebImage/SDWebImage/pull/734)
- Delay the loading of the placeholder image until after load - [#701](https://github.com/SDWebImage/SDWebImage/pull/701)
- Ability to save images to cache directly - [#714](https://github.com/SDWebImage/SDWebImage/pull/714)
- Support for image orientation - [#764](https://github.com/SDWebImage/SDWebImage/pull/764)
- Added async `SDImageCache removeImageForKey:withCompletion:` - [#732](https://github.com/SDWebImage/SDWebImage/pull/732) [cd4b925](https://github.com/SDWebImage/SDWebImage/commit/cd4b925)
- Exposed cache paths - [#339](https://github.com/SDWebImage/SDWebImage/issues/339)
- Exposed `SDWebImageManager cacheKeyForURL:` - [5fd21e5](https://github.com/SDWebImage/SDWebImage/commit/5fd21e5)
- Exposing `SDWebImageManager` instance from the `SDWebImagePrefetcher` class - [6c409cd](https://github.com/SDWebImage/SDWebImage/commit/6c409cd)
- `SDWebImageManager` uses the shared instance of `SDWebImageDownloader` - [0772019](https://github.com/SDWebImage/SDWebImage/commit/0772019)
- Refactor the cancel logic - [#771](https://github.com/SDWebImage/SDWebImage/pull/771) [6d01e80](https://github.com/SDWebImage/SDWebImage/commit/6d01e80) [23874cd](https://github.com/SDWebImage/SDWebImage/commit/23874cd) [a6f11b3](https://github.com/SDWebImage/SDWebImage/commit/a6f11b3)
- Added method `SDWebImageManager cachedImageExistsForURL:` to check if an image exists in either the disk OR the memory cache - [#644](https://github.com/SDWebImage/SDWebImage/pull/644)
- Added option to use the cached image instead of the placeholder for `UIImageView`. Replaces [#541](https://github.com/SDWebImage/SDWebImage/pull/541) - [#599](https://github.com/SDWebImage/SDWebImage/issues/599) [30f6726](https://github.com/SDWebImage/SDWebImage/commit/30f6726)
- Created workspace + added unit tests target
- Updated documentation - [#476](https://github.com/SDWebImage/SDWebImage/issues/476) [#384](https://github.com/SDWebImage/SDWebImage/issues/384) [#526](https://github.com/SDWebImage/SDWebImage/issues/526) [#376](https://github.com/SDWebImage/SDWebImage/pull/376) [a8f5627](https://github.com/SDWebImage/SDWebImage/commit/a8f5627)

## Bugfixes
- Fixed Xcode 6 builds - [#741](https://github.com/SDWebImage/SDWebImage/pull/741) [0b47342](https://github.com/SDWebImage/SDWebImage/commit/0b47342)
- Fixed `diskImageExistsWithKey:` deadlock - [#625](https://github.com/SDWebImage/SDWebImage/issues/625) [6e4fbaf](https://github.com/SDWebImage/SDWebImage/commit/6e4fbaf)
For consistency, added async methods in `SDWebImageManager` `cachedImageExistsForURL:completion:` and `diskImageExistsForURL:completion:`
- Fixed race condition that causes cancellation of one download operation to stop a run loop that is now used for another download operation. Race is introduced through `performSelector:onThread:withObject:waitUntilDone:` - [#698](https://github.com/SDWebImage/SDWebImage/pull/698)
- Fixed race condition between operation cancelation and loading finish - [39db378](https://github.com/SDWebImage/SDWebImage/commit/39db378) [#621](https://github.com/SDWebImage/SDWebImage/pull/621) [#783](https://github.com/SDWebImage/SDWebImage/pull/783)
- Fixed race condition in SDWebImageManager if one operation is cancelled - [f080e38](https://github.com/SDWebImage/SDWebImage/commit/f080e38) [#699](https://github.com/SDWebImage/SDWebImage/pull/699)
- Fixed issue where cancelled operations aren't removed from `runningOperations` - [#68](https://github.com/SDWebImage/SDWebImage/issues/68)
- Should not add url to failedURLs when timeout, cancel and so on - [#766](https://github.com/SDWebImage/SDWebImage/pull/766) [#707](https://github.com/SDWebImage/SDWebImage/issues/707)
- Fixed potential *object mutated while being enumerated* crash - [#727](https://github.com/SDWebImage/SDWebImage/pull/727) [#728](https://github.com/SDWebImage/SDWebImage/pull/728) (revert a threading fix from [#727](https://github.com/SDWebImage/SDWebImage/pull/727))
- Fixed `NSURLConnection` response statusCode not valid (e.g. 404), downloader never stops its runloop and hangs the operation queue - [#735](https://github.com/SDWebImage/SDWebImage/pull/735)
- Fixed `SDWebImageRefreshCached` bug for large images - [#744](https://github.com/SDWebImage/SDWebImage/pull/744)
- Added proper handling for `SDWebImageDownloaderLowPriority` - [#713](https://github.com/SDWebImage/SDWebImage/issues/713) [#745](https://github.com/SDWebImage/SDWebImage/issues/745)
- Fixed fixing potential bug when sending a nil url for UIButton+WebCache - [#761](https://github.com/SDWebImage/SDWebImage/issues/761) [#763](https://github.com/SDWebImage/SDWebImage/pull/763)
- Fixed issue [#529](https://github.com/SDWebImage/SDWebImage/pull/529) - if the `cacheKeyFilter` was set, this was ignored when computing the `scaledImageForKey`. For most of the developers that did not set `cacheKeyFilter`, the code will work exactly the same - [eb91fdd](https://github.com/SDWebImage/SDWebImage/commit/eb91fdd)
- Returning error in setImage completedBlock if the url was nil. Added `dispatch_main_async_safe` macro - [#505](https://github.com/SDWebImage/SDWebImage/issues/505) [af3e4f8](https://github.com/SDWebImage/SDWebImage/commit/af3e4f8)
- Avoid premature completion of prefetcher if request fails - [#751](https://github.com/SDWebImage/SDWebImage/pull/751)
- Return nil from `SDScaledImageForKey` if the input image is nil - [#365](https://github.com/SDWebImage/SDWebImage/issues/365) [#750](https://github.com/SDWebImage/SDWebImage/pull/750)
- Do not load placeholder image if `SDWebImageDelayPlaceholder` option specified - [#780](https://github.com/SDWebImage/SDWebImage/pull/780)
- Make sure we call the `startPrefetchingAtIndex:` method from main queue - [#694](https://github.com/SDWebImage/SDWebImage/pull/694)
- Save image in cache before calling completion block - [#700](https://github.com/SDWebImage/SDWebImage/pull/700)
- Fixed arm64 warnings - [#685](https://github.com/SDWebImage/SDWebImage/pull/685) [#720](https://github.com/SDWebImage/SDWebImage/pull/720) [#721](https://github.com/SDWebImage/SDWebImage/pull/721) [#687](https://github.com/SDWebImage/SDWebImage/pull/687)
- Improved logging - [#721](https://github.com/SDWebImage/SDWebImage/pull/721)
- Added `SDWebImageCompat.m` to `SDWebImage+MKAnnotation` target

## [3.6 Fix and cleanup on Mar 24th, 2014](https://github.com/SDWebImage/SDWebImage/releases/tag/3.6)

## [3.5.4 ARM64 Support on Feb 24th, 2014](https://github.com/SDWebImage/SDWebImage/releases/tag/3.5.4)

## [3.5.3 on Jan 7th, 2014](https://github.com/SDWebImage/SDWebImage/releases/tag/3.5.3)

## [3.5.2 on Jan 2nd, 2014](https://github.com/SDWebImage/SDWebImage/releases/tag/3.5.2)

## [3.5.1 on Dec 3rd, 2013](https://github.com/SDWebImage/SDWebImage/releases/tag/3.5.1)

## [3.5 WebP Target, iOS 7, Fixes on Oct 4th, 2013](https://github.com/SDWebImage/SDWebImage/releases/tag/3.5)

- Fix iOS 7 related issues
- Move `WebP` support to a dedicated target
- Removed strong reference to `UIImageView` which was causing a crash in the nested block
- Fix timeout issue
- Add some methods that allow to check if an image exists on disk without taking it off disk and decompressing it first

## [3.4 Animated image category, bug fixes on Aug 13th, 2013](https://github.com/SDWebImage/SDWebImage/releases/tag/3.4)

- Add `calculateSizeWithCompletionBlock`
- Add multiple download of images for animationImages property of `UIImageView`
- Add background task for disk cleanup [#306](https://github.com/SDWebImage/SDWebImage/issues/306) 
- Fix dead thread issue on iOS 5 [#444](https://github.com/SDWebImage/SDWebImage/pull/444), [#399](https://github.com/SDWebImage/SDWebImage/issues/399), [#466](https://github.com/SDWebImage/SDWebImage/issues/466)
- Make IO operations cancelable to fix perf issue with heavy images [#462](https://github.com/SDWebImage/SDWebImage/issues/462) 
- Fix crash `Collection <__NSArrayM: ...> was mutated while being enumerated.` [#471](https://github.com/SDWebImage/SDWebImage/pull/471) 

## [3.3 WebP, Animated GIF and more on Jun 14th, 2013](https://github.com/SDWebImage/SDWebImage/releases/tag/3.3)

- WebP image format support [#410](https://github.com/SDWebImage/SDWebImage/issues/410)
- Animated GIF support [#375](https://github.com/SDWebImage/SDWebImage/pull/375)
- Custom image cache search paths [#156](https://github.com/SDWebImage/SDWebImage/pull/156)
- Bug fixes

## [3.2 Bug fixes on Mar 13th, 2013](https://github.com/SDWebImage/SDWebImage/releases/tag/3.2)

- `SDWebImageRefreshCached` download option [#326](https://github.com/SDWebImage/SDWebImage/pull/326)
- New `SDWebImageManager` delegate methods [ebd63a88c1](https://github.com/SDWebImage/SDWebImage/commit/ebd63a88c116ac7acfbeded5c84d0fffa2443438)
- Fix long standing issue with alpha en JPEGs [#299](https://github.com/SDWebImage/SDWebImage/pull/299)
- Add synchronous disk-cache loading method [#297](https://github.com/SDWebImage/SDWebImage/pull/297)
- Fix `SDWebImageCacheMemoryOnly` flag
- Bug fixes

## [3.1 Bug fixes on Jan 21st, 2013](https://github.com/SDWebImage/SDWebImage/releases/tag/3.1)

## [3.0 Complete rewrite on Nov 29th, 2012](https://github.com/SDWebImage/SDWebImage/releases/tag/3.0)

- Complete rewrite of the library using `GCD`, `ARC`, `NSCache` and blocks
- Drop compatibility with iOS 3 and 4

## [2.7.4 Bug fixes on Nov 14th, 2012](https://github.com/SDWebImage/SDWebImage/releases/tag/2.7.4)

## [2.7.3 on Nov 3rd, 2012](https://github.com/SDWebImage/SDWebImage/releases/tag/2.7.3)

## [2.7.2 on Oct 23rd, 2012](https://github.com/SDWebImage/SDWebImage/releases/tag/2.7.2)

## [2.7.1 on Oct 19th, 2012](https://github.com/SDWebImage/SDWebImage/releases/tag/2.7.1)

## [2.7 on Sep 8th, 2012](https://github.com/SDWebImage/SDWebImage/releases/tag/2.7)

## [2.6 on May 4th, 2012](https://github.com/SDWebImage/SDWebImage/releases/tag/2.6)

## [2.5 on Mar 22nd, 2012](https://github.com/SDWebImage/SDWebImage/releases/tag/2.5)

## [2.4 on Oct 1st, 2011](https://github.com/SDWebImage/SDWebImage/releases/tag/2.4)

## [2.3 on Sep 16th, 2010](https://github.com/SDWebImage/SDWebImage/releases/tag/2.3)

## [2.2 on Aug 29th, 2010](https://github.com/SDWebImage/SDWebImage/releases/tag/2.2)

## [2.1.0 on Jun 12th, 2010](https://github.com/SDWebImage/SDWebImage/releases/tag/2.1.0)

## [2.1 on Jun 12th, 2010](https://github.com/SDWebImage/SDWebImage/releases/tag/2.1)

## [2.0.0 on Jun 9th, 2010](https://github.com/SDWebImage/SDWebImage/releases/tag/2.0.0)

## [2.0 on Jun 9th, 2010](https://github.com/SDWebImage/SDWebImage/releases/tag/2.0)

## [1.0.0 on Dec 31st, 2009](https://github.com/SDWebImage/SDWebImage/releases/tag/1.0.0)

## [1.0 on Dec 31st, 2009](https://github.com/SDWebImage/SDWebImage/releases/tag/1.0)

<|MERGE_RESOLUTION|>--- conflicted
+++ resolved
@@ -1,11 +1,3 @@
-<<<<<<< HEAD
-## [5.0.0-beta5 - Customizable SDWebImage, on Jan 31st, 2019](https://github.com/rs/SDWebImage/releases/tag/5.0.0-beta5)
-See [all tickets marked for the 5.0.0-beta5 release](https://github.com/rs/SDWebImage/milestone/32)
-
-#### Fixes
-- Fix encoding options does not works #2602
-- Remove unnecessary CGImage check when encode first frame #2609
-=======
 ## [4.4.6 - 4.4 patch, on Feb 26th, 2019](https://github.com/SDWebImage/SDWebImage/releases/tag/4.4.6)
 See [all tickets marked for the 4.4.6 release](https://github.com/SDWebImage/SDWebImage/milestone/33)
 
@@ -19,7 +11,13 @@
 
 #### Performances
 - Nil imageData before decode process to free memory #2624
->>>>>>> 44b39715
+
+## [5.0.0-beta5 - Customizable SDWebImage, on Jan 31st, 2019](https://github.com/rs/SDWebImage/releases/tag/5.0.0-beta5)
+See [all tickets marked for the 5.0.0-beta5 release](https://github.com/rs/SDWebImage/milestone/32)
+
+#### Fixes
+- Fix encoding options does not works #2602
+- Remove unnecessary CGImage check when encode first frame #2609
 
 ## [4.4.5 - 4.4 patch, on Jan 31st, 2019](https://github.com/SDWebImage/SDWebImage/releases/tag/4.4.5)
 See [all tickets marked for the 4.4.5 release](https://github.com/SDWebImage/SDWebImage/milestone/31)
